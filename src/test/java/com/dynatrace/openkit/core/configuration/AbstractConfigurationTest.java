--- conflicted
+++ resolved
@@ -2,11 +2,8 @@
 
 import com.dynatrace.openkit.core.Device;
 import com.dynatrace.openkit.protocol.StatusResponse;
-<<<<<<< HEAD
 import com.dynatrace.openkit.protocol.ssl.SSLStrictTrustManager;
-=======
 import com.dynatrace.openkit.test.providers.TestSessionIDProvider;
->>>>>>> e796983c
 import org.junit.Test;
 
 import static org.hamcrest.MatcherAssert.assertThat;
@@ -118,17 +115,6 @@
         }
 
         private TestConfiguration(OpenKitType openKitType, String applicationName, String applicationID, long deviceID, String endpointURL, boolean verbose) {
-<<<<<<< HEAD
-            super(openKitType, applicationName, applicationID, deviceID, endpointURL, verbose, new SSLStrictTrustManager(), new Device("","",""), "");
-=======
-            super(openKitType, applicationName, applicationID, deviceID, endpointURL, verbose, new TestSessionIDProvider());
-            setHttpClientConfiguration(mock(HTTPClientConfiguration.class));
-        }
-
-        @Override
-        protected String createBaseURL(String endpointURL, String monitorName) {
-            return "https://www.dynatrace.com/";
->>>>>>> e796983c
-        }
+            super(openKitType, applicationName, applicationID, deviceID, endpointURL, verbose, new TestSessionIDProvider(), new SSLStrictTrustManager(), new Device("","",""), "");        }
     }
 }