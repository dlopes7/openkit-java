--- conflicted
+++ resolved
@@ -1,78 +1,31 @@
-package com.dynatrace.openkit.test;
-
-import com.dynatrace.openkit.core.Device;
-import com.dynatrace.openkit.core.configuration.Configuration;
-import com.dynatrace.openkit.core.configuration.OpenKitType;
-import com.dynatrace.openkit.protocol.ssl.SSLStrictTrustManager;
-import com.dynatrace.openkit.providers.DefaultSessionIDProvider;
-import org.junit.Test;
-
-import static org.junit.Assert.assertEquals;
-
-public class ConfigurationTest {
-    private static final String host = "localhost:9999";
-    private static final String tenantId = "asdf";
-    private static final String applicationName = "testApp";
-    private static final String applicationVersion = "0.3";
-
-    @Test
-    public void urlIsSetCorrectly() {
-        String tenantURL = String.format("https://%s.%s/mbeacon", tenantId, host);
-
-<<<<<<< HEAD
-        AbstractConfiguration configuration =
-            new DynatraceConfiguration("", "", 17, tenantURL, new SSLStrictTrustManager(), new DefaultSessionIDProvider());
-
-        String expected = String.format("%s/mbeacon", tenantURL);
-
-        assertEquals(expected, configuration.getHttpClientConfig().getBaseURL());
-    }
-
-    @Test
-    public void mangedURLIsCorrect() {
-        String managedHost = String.format("http://%s", host);
-
-        AbstractConfiguration configuration =
-            new DynatraceManagedConfiguration(tenantId, "", "",17, managedHost, new SSLStrictTrustManager(), new DefaultSessionIDProvider());
-
-        String expected = String.format("%s/mbeacon/%s", managedHost, tenantId);
-
-        assertEquals(expected, configuration.getHttpClientConfig().getBaseURL());
-    }
-
-    @Test
-    public void appMonURLIsCorrect() {
-        String appMonHost = String.format("https://%s", host);
-
-        AbstractConfiguration configuration = new AppMonConfiguration(applicationName, 17, appMonHost,  new SSLStrictTrustManager(), new DefaultSessionIDProvider());
-
-        String expected = String.format("%s/dynaTraceMonitor", appMonHost);
-
-        assertEquals(expected, configuration.getHttpClientConfig().getBaseURL());
-    }
-
-    @Test
-    public void applicationIdAndApplicationNameIdenticalForAppMonConfig() {
-        AbstractConfiguration configuration = new AppMonConfiguration(applicationName, 17, "", new SSLStrictTrustManager(), new DefaultSessionIDProvider());
-
-        assertThat(applicationName, is(configuration.getApplicationID()));
-        assertThat(applicationName, is(configuration.getApplicationName()));
-    }
-
-    @Test
-    public void defaultApplicationVersionIsCorrect() {
-        AbstractConfiguration configuration = new AppMonConfiguration(applicationName, 17, "", new SSLStrictTrustManager(), new DefaultSessionIDProvider());
-
-        assertThat(configuration.getApplicationVersion(), is(OpenKitConstants.DEFAULT_APPLICATION_VERSION));
-=======
-        Configuration configuration = getDynatraceConfig(tenantURL);
-
-        assertEquals(tenantURL, configuration.getHttpClientConfig().getBaseURL());
-    }
-
-    private Configuration getDynatraceConfig(String tenantURL) {
-        return new Configuration(OpenKitType.DYNATRACE, "", "", 17, tenantURL,
-            false, new DefaultSessionIDProvider(), new SSLStrictTrustManager(), new Device("", "", ""), "");
->>>>>>> 463cab15
-    }
-}
+package com.dynatrace.openkit.test;
+
+import com.dynatrace.openkit.core.Device;
+import com.dynatrace.openkit.core.configuration.Configuration;
+import com.dynatrace.openkit.core.configuration.OpenKitType;
+import com.dynatrace.openkit.protocol.ssl.SSLStrictTrustManager;
+import com.dynatrace.openkit.providers.DefaultSessionIDProvider;
+import org.junit.Test;
+
+import static org.junit.Assert.assertEquals;
+
+public class ConfigurationTest {
+    private static final String host = "localhost:9999";
+    private static final String tenantId = "asdf";
+    private static final String applicationName = "testApp";
+    private static final String applicationVersion = "0.3";
+
+    @Test
+    public void urlIsSetCorrectly() {
+        String tenantURL = String.format("https://%s.%s/mbeacon", tenantId, host);
+
+        Configuration configuration = getDynatraceConfig(tenantURL);
+
+        assertEquals(tenantURL, configuration.getHttpClientConfig().getBaseURL());
+    }
+
+    private Configuration getDynatraceConfig(String tenantURL) {
+        return new Configuration(OpenKitType.DYNATRACE, "", "", 17, tenantURL,
+            new DefaultSessionIDProvider(), new SSLStrictTrustManager(), new Device("", "", ""), "");
+    }
+}