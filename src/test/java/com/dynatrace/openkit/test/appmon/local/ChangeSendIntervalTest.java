--- conflicted
+++ resolved
@@ -45,13 +45,8 @@
         String expectedBeacon1 = "vv=3&va=7.0.0000&ap=" + TEST_APPLICATION_NAME + "&an=" + TEST_APPLICATION_NAME + "&vn=" + TEST_OPENKIT_DEFAULT_VERSION + "&pt=1&tt=okjava&vi=" + testConfiguration
             .getDeviceID() + "&sn=1&ip=" + TEST_IP + "&os=" + TEST_OS + "&mf=" + TEST_MANUFACTURER + "&md=" + TEST_DEVICE_TYPE + "&tv=1004000&ts=1004000&tx=1008000&et=1&na=Action-1&it=1&ca=1&pa=0&s0=1&t0=1000&s1=2&t1=1000";
         validateRequest(sentRequests.get(2), RequestType.BEACON, "POST", getDefaultEndpoint(), TEST_IP, expectedBeacon1);
-<<<<<<< HEAD
-        String expectedBeacon2 = "vv=3&va=7.0.0000&ap=" + TEST_APPLICATION_NAME + "&an=" + TEST_APPLICATION_NAME + "&vn=" + TEST_OPENKIT_DEFAULT_VERSION + "&pt=1&vi=" + testConfiguration
-            .getDeviceID() + "&sn=1&ip=" + TEST_IP + "&os=" + TEST_OS + "&mf=" + TEST_MANUFACTURER + "&md=" + TEST_DEVICE_TYPE + "&tv=1005000&ts=1004000&tx=1016000&et=19&it=1&pa=0&s0=5&t0=11000&et=1&na=Action-2&it=1&ca=2&pa=0&s0=3&t0=9000&s1=4&t1=1000";
-=======
         String expectedBeacon2 = "vv=3&va=7.0.0000&ap=" + TEST_APPLICATION_NAME + "&an=" + TEST_APPLICATION_NAME + "&vn=" + TEST_OPENKIT_DEFAULT_VERSION + "&pt=1&tt=okjava&vi=" + testConfiguration
             .getDeviceID() + "&sn=1&ip=" + TEST_IP + "&os=" + TEST_OS + "&mf=" + TEST_MANUFACTURER + "&md=" + TEST_DEVICE_TYPE + "&tv=1004000&ts=1004000&tx=1013000&et=19&it=1&pa=0&s0=5&t0=8000&et=1&na=Action-2&it=1&ca=2&pa=0&s0=3&t0=6000&s1=4&t1=1000";
->>>>>>> ee072315
         validateRequest(sentRequests.get(3), RequestType.BEACON, "POST", getDefaultEndpoint(), TEST_IP, expectedBeacon2);
     }
 }