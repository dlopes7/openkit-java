/**
 * Copyright 2018 Dynatrace LLC
 *
 * Licensed under the Apache License, Version 2.0 (the "License");
 * you may not use this file except in compliance with the License.
 * You may obtain a copy of the License at
 *
 *     http://www.apache.org/licenses/LICENSE-2.0
 *
 * Unless required by applicable law or agreed to in writing, software
 * distributed under the License is distributed on an "AS IS" BASIS,
 * WITHOUT WARRANTIES OR CONDITIONS OF ANY KIND, either express or implied.
 * See the License for the specific language governing permissions and
 * limitations under the License.
 */

package com.dynatrace.openkit.protocol;

import com.dynatrace.openkit.api.Logger;
import com.dynatrace.openkit.core.*;
import com.dynatrace.openkit.core.caching.BeaconCacheImpl;
import com.dynatrace.openkit.core.configuration.*;
import com.dynatrace.openkit.providers.HTTPClientProvider;
import com.dynatrace.openkit.providers.ThreadIDProvider;
import com.dynatrace.openkit.providers.TimingProvider;
import org.junit.Before;
import org.junit.Test;

import java.io.UnsupportedEncodingException;
import java.net.URLEncoder;
import java.util.Random;

import static org.hamcrest.Matchers.*;
import static org.junit.Assert.assertThat;
import static org.mockito.Matchers.any;
import static org.mockito.Matchers.eq;
import static org.mockito.Mockito.*;

public class BeaconTest {

    private static final String APP_ID = "appID";
    private static final String APP_NAME = "appName";
    private static final int ACTION_ID = 17;
    private static final int SERVER_ID = 123;
    private static final long DEVICE_ID = 456;
    private static final int THREAD_ID = 1234567;

    private Configuration configuration;
    private ThreadIDProvider threadIDProvider;
    private TimingProvider timingProvider;

    private Logger logger;

    @Before
    public void setUp() {
        configuration = mock(Configuration.class);
        when(configuration.getApplicationID()).thenReturn(APP_ID);
        when(configuration.getApplicationName()).thenReturn(APP_NAME);
        when(configuration.getDevice()).thenReturn(new Device("", "", ""));
        when(configuration.getDeviceID()).thenReturn(DEVICE_ID);
        when(configuration.isCapture()).thenReturn(true);
        when(configuration.isCaptureErrors()).thenReturn(true);
        when(configuration.isCaptureCrashes()).thenReturn(true);
        when(configuration.getMaxBeaconSize()).thenReturn(30 * 1024); // 30kB

        HTTPClientConfiguration mockHTTPClientConfiguration = mock(HTTPClientConfiguration.class);
        when(mockHTTPClientConfiguration.getServerID()).thenReturn(SERVER_ID);
        when(configuration.getHttpClientConfig()).thenReturn(mockHTTPClientConfiguration);

        BeaconConfiguration beaconConfiguration = new BeaconConfiguration(1, DataCollectionLevel.USER_BEHAVIOR, CrashReportingLevel.OPT_IN_CRASHES);
        when(configuration.getBeaconConfiguration()).thenReturn(beaconConfiguration);

        threadIDProvider = mock(ThreadIDProvider.class);
        when(threadIDProvider.getThreadID()).thenReturn(THREAD_ID);

        timingProvider = mock(TimingProvider.class);
        when(timingProvider.provideTimestampInMilliseconds()).thenReturn(0L);
        when(timingProvider.isTimeSyncSupported()).thenReturn(true);

        logger = mock(Logger.class);
    }

    @Test
    public void defaultBeaconConfigurationDoesNotDisableCapturing() {

        // given
        Beacon target = new Beacon(logger, new BeaconCacheImpl(logger), configuration, "127.0.0.1", threadIDProvider, timingProvider);

        // then
        assertThat(target.isCapturingDisabled(), is(false));
    }

    @Test
    public void defaultBeaconConfigurationSetsMultiplicityToOne() {

        // given
        Beacon target = new Beacon(logger, new BeaconCacheImpl(logger), configuration, "127.0.0.1", threadIDProvider, timingProvider);

        // then
        assertThat(target.getMultiplicity(), is(equalTo(1)));
    }

    @Test
    public void createIDs() {
        // create test environment
        final Beacon beacon = new Beacon(logger, new BeaconCacheImpl(logger), configuration, "127.0.0.1", threadIDProvider, timingProvider);

        // verify that the created sequence numbers are incremented
        int id1 = beacon.createID();
        assertThat(id1, is(1));

        int id2 = beacon.createID();
        assertThat(id2, is(2));

        int id3 = beacon.createID();
        assertThat(id3, is(3));
    }

    @Test
    public void getCurrentTimestamp() {

        // given
        when(timingProvider.provideTimestampInMilliseconds()).thenReturn(42L);
        Beacon beacon = new Beacon(logger, new BeaconCacheImpl(logger), configuration, "127.0.0.1", threadIDProvider, timingProvider);

        // when obtaining the timestamp
        long timestamp = beacon.getCurrentTimestamp();

        // then verify
        assertThat(timestamp, is(equalTo(42L)));

        // verify called twice (once in Beacon's ctor) and once when invoking the call
        verify(timingProvider, times(2)).provideTimestampInMilliseconds();
    }

    @Test
    public void createSequenceNumbers() {
        // create test environment
        final Beacon beacon = new Beacon(logger, new BeaconCacheImpl(logger), configuration, "127.0.0.1", threadIDProvider, timingProvider);

        // verify that the created sequence numbers are incremented
        int id1 = beacon.createSequenceNumber();
        assertThat(id1, is(1));

        int id2 = beacon.createSequenceNumber();
        assertThat(id2, is(2));

        int id3 = beacon.createSequenceNumber();
        assertThat(id3, is(3));
    }

    @Test
    public void createWebRequestTag() {
        // given
        final Beacon beacon = new Beacon(logger, new BeaconCacheImpl(logger), configuration, "127.0.0.1", threadIDProvider, timingProvider);
        ActionImpl action = mock(ActionImpl.class);
        when(action.getID()).thenReturn(ACTION_ID);

        // when
        int sequenceNo = 42;
        String tag = beacon.createTag(action, sequenceNo);

        // then
        assertThat(tag, is(equalTo("MT_3_" + SERVER_ID + "_" + DEVICE_ID + "_0_" + APP_ID + "_" + ACTION_ID + "_" + THREAD_ID + "_" + sequenceNo)));
    }

    @Test
    public void addValidActionEvent() {
        // given
        final Beacon beacon = new Beacon(logger, new BeaconCacheImpl(logger), configuration, "127.0.0.1", threadIDProvider, timingProvider);
        ActionImpl action = mock(ActionImpl.class);
        when(action.getID()).thenReturn(ACTION_ID);
        int parentID = 13;
        when(action.getParentID()).thenReturn(parentID);
        String actionName = "MyAction";
        when(action.getName()).thenReturn(actionName);

        // when
        beacon.addAction(action);
        String[] actions = beacon.getActions();

        // then
        assertThat(actions, is(equalTo(new String[]{
            "et=1&na=" + actionName + "&it=" + THREAD_ID + "&ca=" + ACTION_ID + "&pa=" + parentID + "&s0=0&t0=0&s1=0&t1=0"
        })));
    }

    @Test
    public void addEndSessionEvent() {
        // given
        final Beacon beacon = new Beacon(logger, new BeaconCacheImpl(logger), configuration, "127.0.0.1", threadIDProvider, timingProvider);
        SessionImpl session = mock(SessionImpl.class);

        // when
        beacon.endSession(session);
        String[] events = beacon.getEvents();

        // then
        assertThat(events, is(equalTo(new String[]{"et=19&it=" + THREAD_ID + "&pa=0&s0=1&t0=0"})));
    }

    @Test
    public void reportValidValueInt() {
        // given
        final Beacon beacon = new Beacon(logger, new BeaconCacheImpl(logger), configuration, "127.0.0.1", threadIDProvider, timingProvider);
        ActionImpl action = mock(ActionImpl.class);
        when(action.getID()).thenReturn(ACTION_ID);
        String valueName = "IntValue";
        int value = 42;

        // when
        beacon.reportValue(action, valueName, value);
        String[] events = beacon.getEvents();

        // then
        assertThat(events, is(equalTo(new String[]{
            "et=12&na=" + valueName + "&it=" + THREAD_ID + "&pa=" + ACTION_ID + "&s0=1&t0=0&vl=" + String.valueOf(value)
        })));
    }

    @Test
    public void reportValidValueDouble() {
        // given
        final Beacon beacon = new Beacon(logger, new BeaconCacheImpl(logger), configuration, "127.0.0.1", threadIDProvider, timingProvider);
        ActionImpl action = mock(ActionImpl.class);
        when(action.getID()).thenReturn(ACTION_ID);
        String valueName = "DoubleValue";
        double value = 3.1415;

        // when
        beacon.reportValue(action, valueName, value);
        String[] events = beacon.getEvents();

        // then
        assertThat(events, is(equalTo(new String[]{
            "et=13&na=" + valueName + "&it=" + THREAD_ID + "&pa=" + ACTION_ID + "&s0=1&t0=0&vl=" + String.valueOf(value)
        })));
    }

    @Test
    public void reportValidValueString() {
        // given
        final Beacon beacon = new Beacon(logger, new BeaconCacheImpl(logger), configuration, "127.0.0.1", threadIDProvider, timingProvider);
        ActionImpl action = mock(ActionImpl.class);
        when(action.getID()).thenReturn(ACTION_ID);
        String valueName = "StringValue";
        String value = "HelloWorld";

        // when
        beacon.reportValue(action, valueName, value);
        String[] events = beacon.getEvents();

        // then
        assertThat(events, is(equalTo(new String[]{
            "et=11&na=" + valueName + "&it=" + THREAD_ID + "&pa=" + ACTION_ID + "&s0=1&t0=0&vl=" + value
        })));
    }

    @Test
    public void reportValueStringWithValueNull() {
        // given
        final Beacon beacon = new Beacon(logger, new BeaconCacheImpl(logger), configuration, "127.0.0.1", threadIDProvider, timingProvider);
        ActionImpl action = mock(ActionImpl.class);
        when(action.getID()).thenReturn(ACTION_ID);
        String valueName = "StringValue";

        // when
        beacon.reportValue(action, valueName, null);
        String[] events = beacon.getEvents();

        // then
        assertThat(events, is(equalTo(new String[]{"et=11&na=StringValue&it=1234567&pa=17&s0=1&t0=0"})));
    }

    @Test
    public void reportValueStringWithValueNullAndNameNull() {
        // given
        final Beacon beacon = new Beacon(logger, new BeaconCacheImpl(logger), configuration, "127.0.0.1", threadIDProvider, timingProvider);
        ActionImpl action = mock(ActionImpl.class);
        when(action.getID()).thenReturn(ACTION_ID);

        // when
        beacon.reportValue(action, null, null);
        String[] events = beacon.getEvents();

        // then
        assertThat(events, is(equalTo(new String[]{"et=11&it=1234567&pa=17&s0=1&t0=0"})));
    }

    @Test
    public void reportValidEvent() {
        // given
        final Beacon beacon = new Beacon(logger, new BeaconCacheImpl(logger), configuration, "127.0.0.1", threadIDProvider, timingProvider);
        ActionImpl action = mock(ActionImpl.class);
        when(action.getID()).thenReturn(ACTION_ID);
        String eventName = "SomeEvent";

        // when
        beacon.reportEvent(action, eventName);
        String[] events = beacon.getEvents();

        // then
        assertThat(events, is(equalTo(new String[]{"et=10&na=" + eventName + "&it=" + THREAD_ID + "&pa=" + ACTION_ID + "&s0=1&t0=0"})));
    }

    @Test
    public void reportEventWithNameNull() {
        // given
        final Beacon beacon = new Beacon(logger, new BeaconCacheImpl(logger), configuration, "127.0.0.1", threadIDProvider, timingProvider);
        ActionImpl action = mock(ActionImpl.class);
        when(action.getID()).thenReturn(ACTION_ID);

        // when
        beacon.reportEvent(action, null);
        String[] events = beacon.getEvents();

        // then
        assertThat(events, is(equalTo(new String[]{"et=10&it=" + THREAD_ID + "&pa=" + ACTION_ID + "&s0=1&t0=0"})));
    }

    @Test
    public void reportError() {
        // given
        final Beacon beacon = new Beacon(logger, new BeaconCacheImpl(logger), configuration, "127.0.0.1", threadIDProvider, timingProvider);
        ActionImpl action = mock(ActionImpl.class);
        when(action.getID()).thenReturn(ACTION_ID);
        String errorName = "SomeEvent";
        int errorCode = -123;
        String reason = "SomeReason";

        // when
        beacon.reportError(action, errorName, errorCode, reason);
        String[] events = beacon.getEvents();

        // then
        assertThat(events, is(equalTo(new String[]{
            "et=40&na=" + errorName + "&it=" + THREAD_ID + "&pa=" + ACTION_ID + "&s0=1&t0=0&ev=" + errorCode + "&rs=" + reason
        })));
    }

    @Test
    public void reportErrorNull() {
        // given
        final Beacon beacon = new Beacon(logger, new BeaconCacheImpl(logger), configuration, "127.0.0.1", threadIDProvider, timingProvider);
        ActionImpl action = mock(ActionImpl.class);
        when(action.getID()).thenReturn(ACTION_ID);
        int errorCode = -123;

        // when
        beacon.reportError(action, null, errorCode, null);
        String[] events = beacon.getEvents();

        // then
        assertThat(events, is(equalTo(new String[]{"et=40&it=" + THREAD_ID + "&pa=" + ACTION_ID + "&s0=1&t0=0&ev=" + errorCode})));
    }

    @Test
    public void reportValidCrash() {
        // given
        final Beacon beacon = new Beacon(logger, new BeaconCacheImpl(logger), configuration, "127.0.0.1", threadIDProvider, timingProvider);
        String errorName = "SomeEvent";
        String reason = "SomeReason";
        String stacktrace = "SomeStacktrace";

        // when
        beacon.reportCrash(errorName, reason, stacktrace);
        String[] events = beacon.getEvents();

        // then
        assertThat(events, is(equalTo(new String[]{
            "et=50&na=" + errorName + "&it=" + THREAD_ID + "&pa=0&s0=1&t0=0&rs=" + reason + "&st=" + stacktrace
        })));
    }

    @Test
    public void reportCrashWithDetailsNull() {
        // given
        final Beacon beacon = new Beacon(logger, new BeaconCacheImpl(logger), configuration, "127.0.0.1", threadIDProvider, timingProvider);
        String errorName = "errorName";

        // when
        beacon.reportCrash(errorName, null, null);
        String[] events = beacon.getEvents();

        // then
        assertThat(events, is(equalTo(new String[]{"et=50&na=" + errorName + "&it=" + THREAD_ID + "&pa=0&s0=1&t0=0"})));
    }

    @Test
    public void addWebRequest() {
        // given
        final Beacon beacon = new Beacon(logger, new BeaconCacheImpl(logger), configuration, "127.0.0.1", threadIDProvider, timingProvider);
        ActionImpl action = mock(ActionImpl.class);
        when(action.getID()).thenReturn(ACTION_ID);
        WebRequestTracerURLConnection webRequestTracer = mock(WebRequestTracerURLConnection.class);
        when(webRequestTracer.getBytesSent()).thenReturn(13);
        when(webRequestTracer.getBytesReceived()).thenReturn(14);
        when(webRequestTracer.getResponseCode()).thenReturn(15);

        // when
        beacon.addWebRequest(action, webRequestTracer);
        String[] events = beacon.getEvents();

        // then
        assertThat(events, is(equalTo(new String[]{
            "et=30&it=" + THREAD_ID + "&pa=" + ACTION_ID + "&s0=0&t0=0&s1=0&t1=0&bs=13&br=14&rc=15"
        })));
    }

    @Test
    public void addUserIdentifyEvent() {
        // given
        Beacon beacon = new Beacon(logger, new BeaconCacheImpl(logger), configuration, "127.0.0.1", threadIDProvider, timingProvider);
        String userID = "myTestUser";

        // when
        beacon.identifyUser(userID);
        String[] events = beacon.getEvents();

        // then
        assertThat(events, is(equalTo(new String[]{"et=60&na=" + userID + "&it=" + THREAD_ID + "&pa=0&s0=1&t0=0"})));
    }

    @Test
    public void addUserIdentifyWithNullUserIDEvent() {
        // given
        Beacon beacon = new Beacon(logger, new BeaconCacheImpl(logger), configuration, "127.0.0.1", threadIDProvider, timingProvider);

        // when
        beacon.identifyUser(null);
        String[] events = beacon.getEvents();

        // then
        assertThat(events, is(equalTo(new String[]{"et=60&it=" + THREAD_ID + "&pa=0&s0=1&t0=0"})));
    }

    @Test
    public void canAddSentBytesToWebRequestTracer() throws UnsupportedEncodingException {
        // given
        Beacon beacon = new Beacon(logger, new BeaconCacheImpl(logger), configuration, "127.0.0.1", threadIDProvider, timingProvider);
        String testURL = "https://localhost";
        RootActionImpl rootAction = mock(RootActionImpl.class);
        WebRequestTracerStringURL webRequest = new WebRequestTracerStringURL(logger, beacon, rootAction, testURL);
        int bytesSent = 12321;

        // when
        webRequest.start().setBytesSent(bytesSent).stop(); // stop will add the web request to the beacon
        String[] events = beacon.getEvents();

        // then
        assertThat(events, is(equalTo(new String[]{
            "et=30&na=" + URLEncoder.encode(testURL, "UTF-8") + "&it=" + THREAD_ID + "&pa=0&s0=1&t0=0&s1=2&t1=0&bs=" + String
                .valueOf(bytesSent)
        })));
    }

    @Test
    public void canAddSentBytesValueZeroToWebRequestTracer() throws UnsupportedEncodingException {
        // given
        Beacon beacon = new Beacon(logger, new BeaconCacheImpl(logger), configuration, "127.0.0.1", threadIDProvider, timingProvider);
        String testURL = "https://localhost";
        RootActionImpl rootAction = mock(RootActionImpl.class);
        WebRequestTracerStringURL webRequest = new WebRequestTracerStringURL(logger, beacon, rootAction, testURL);
        int bytesSent = 0;

        // when
        webRequest.start().setBytesSent(bytesSent).stop(); // stop will add the web request to the beacon
        String[] events = beacon.getEvents();

        // then
        assertThat(events, is(equalTo(new String[]{
            "et=30&na=" + URLEncoder.encode(testURL, "UTF-8") + "&it=" + THREAD_ID + "&pa=0&s0=1&t0=0&s1=2&t1=0&bs=" + String
                .valueOf(bytesSent)
        })));
    }

    @Test
    public void cannotAddSentBytesWithInvalidValueSmallerZeroToWebRequestTracer() throws UnsupportedEncodingException {
        // given
        Beacon beacon = new Beacon(logger, new BeaconCacheImpl(logger), configuration, "127.0.0.1", threadIDProvider, timingProvider);
        String testURL = "https://localhost";
        RootActionImpl rootAction = mock(RootActionImpl.class);
        WebRequestTracerStringURL webRequest = new WebRequestTracerStringURL(logger, beacon, rootAction, testURL);

        // when
        webRequest.start().setBytesSent(-5).stop(); // stop will add the web request to the beacon
        String[] events = beacon.getEvents();

        // then
        assertThat(events, is(equalTo(new String[]{"et=30&na=" + URLEncoder.encode(testURL, "UTF-8") + "&it=" + THREAD_ID + "&pa=0&s0=1&t0=0&s1=2&t1=0"})));
    }

    @Test
    public void canAddReceivedBytesToWebRequestTracer() throws UnsupportedEncodingException {
        // given
        Beacon beacon = new Beacon(logger, new BeaconCacheImpl(logger), configuration, "127.0.0.1", threadIDProvider, timingProvider);
        String testURL = "https://localhost";
        RootActionImpl rootAction = mock(RootActionImpl.class);
        WebRequestTracerStringURL webRequest = new WebRequestTracerStringURL(logger, beacon, rootAction, testURL);
        int bytesReceived = 12321;

        // when
        webRequest.start().setBytesReceived(bytesReceived).stop(); // stop will add the web request to the beacon
        String[] events = beacon.getEvents();

        // then
        assertThat(events, is(equalTo(new String[]{
            "et=30&na=" + URLEncoder.encode(testURL, "UTF-8") + "&it=" + THREAD_ID + "&pa=0&s0=1&t0=0&s1=2&t1=0&br=" + String
                .valueOf(bytesReceived)
        })));
    }

    @Test
    public void canAddReceivedBytesValueZeroToWebRequestTracer() throws UnsupportedEncodingException {
        // given
        Beacon beacon = new Beacon(logger, new BeaconCacheImpl(logger), configuration, "127.0.0.1", threadIDProvider, timingProvider);
        String testURL = "https://localhost";
        RootActionImpl rootAction = mock(RootActionImpl.class);
        WebRequestTracerStringURL webRequest = new WebRequestTracerStringURL(logger, beacon, rootAction, testURL);
        int bytesReceived = 0;

        // when
        webRequest.start().setBytesReceived(bytesReceived).stop(); // stop will add the web request to the beacon
        String[] events = beacon.getEvents();

        // then
        assertThat(events, is(equalTo(new String[]{
            "et=30&na=" + URLEncoder.encode(testURL, "UTF-8") + "&it=" + THREAD_ID + "&pa=0&s0=1&t0=0&s1=2&t1=0&br=" + String
                .valueOf(bytesReceived)
        })));
    }

    @Test
    public void cannotAddReceivedBytesWithInvalidValueSmallerZeroToWebRequestTracer() throws UnsupportedEncodingException {
        // given
        Beacon beacon = new Beacon(logger, new BeaconCacheImpl(logger), configuration, "127.0.0.1", threadIDProvider, timingProvider);
        String testURL = "https://localhost";
        RootActionImpl rootAction = mock(RootActionImpl.class);
        WebRequestTracerStringURL webRequest = new WebRequestTracerStringURL(logger, beacon, rootAction, testURL);

        // when
        webRequest.start().setBytesReceived(-1).stop(); // stop will add the web request to the beacon
        String[] events = beacon.getEvents();

        // then
        assertThat(events, is(equalTo(new String[]{"et=30&na=" + URLEncoder.encode(testURL, "UTF-8") + "&it=" + THREAD_ID + "&pa=0&s0=1&t0=0&s1=2&t1=0"})));
    }

    @Test
    public void canAddBothSentBytesAndReceivedBytesToWebRequestTracer() throws UnsupportedEncodingException {
        // given
        Beacon beacon = new Beacon(logger, new BeaconCacheImpl(logger), configuration, "127.0.0.1", threadIDProvider, timingProvider);
        String testURL = "https://localhost";
        RootActionImpl rootAction = mock(RootActionImpl.class);
        WebRequestTracerStringURL webRequest = new WebRequestTracerStringURL(logger, beacon, rootAction, testURL);
        int bytesReceived = 12321;
        int bytesSent = 123;

        // when
        webRequest.start()
                  .setBytesSent(bytesSent)
                  .setBytesReceived(bytesReceived)
                  .stop(); // stop will add the web request to the beacon
        String[] events = beacon.getEvents();

        // then
        assertThat(events, is(equalTo(new String[]{
            "et=30&na=" + URLEncoder.encode(testURL, "UTF-8") + "&it=" + THREAD_ID + "&pa=0&s0=1&t0=0&s1=2&t1=0&bs=" + String
                .valueOf(bytesSent) + "&br=" + String.valueOf(bytesReceived)
        })));
    }

    @Test
    public void canAddRootActionIfCaptureIsOn() {
        // given
        when(configuration.isCapture()).thenReturn(true);
        String actionName = "rootAction";
        RootActionImpl rootAction = mock(RootActionImpl.class);
        when(rootAction.getName()).thenReturn(actionName);

        // when
        Beacon beacon = new Beacon(logger, new BeaconCacheImpl(logger), configuration, "127.0.0.1", threadIDProvider, timingProvider);
        beacon.addAction(rootAction);

        String[] actions = beacon.getActions();

        // then
        assertThat(actions, is(equalTo(new String[]{"et=1&na=" + actionName + "&it=" + THREAD_ID + "&ca=0&pa=0&s0=0&t0=0&s1=0&t1=0"})));
    }

    @Test
    public void cannotAddRootActionIfCaptureIsOff() {
        // given
        when(configuration.isCapture()).thenReturn(false);
        String actionName = "rootAction";
        RootActionImpl rootAction = mock(RootActionImpl.class);
        when(rootAction.getName()).thenReturn(actionName);

        // when
        Beacon beacon = new Beacon(logger, new BeaconCacheImpl(logger), configuration, "127.0.0.1", threadIDProvider, timingProvider);
        beacon.addAction(rootAction);

        String[] actions = beacon.getActions();

        // then
        assertThat(actions, is(arrayWithSize(0)));
    }

    @Test
    public void canHandleNoDataInBeaconSend() {
        // given
        Beacon beacon = new Beacon(logger, new BeaconCacheImpl(logger), configuration, "127.0.0.1", threadIDProvider, timingProvider);
        HTTPClientProvider httpClientProvider = mock(HTTPClientProvider.class);
        HTTPClient mockClient = mock(HTTPClient.class);
        when(httpClientProvider.createClient(any(HTTPClientConfiguration.class))).thenReturn(mockClient);

        // when
        StatusResponse response = beacon.send(httpClientProvider);

        // then (verify, that null is returned as no data was sent)
        assertThat(response, nullValue());
    }

    @Test
    public void sendValidData() {
        // given
        String ipAddress = "127.0.0.1";
        Beacon beacon = new Beacon(logger, new BeaconCacheImpl(logger), configuration, ipAddress, threadIDProvider, timingProvider);
        HTTPClientProvider httpClientProvider = mock(HTTPClientProvider.class);
        HTTPClient httpClient = mock(HTTPClient.class);
        int responseCode = 200;
        when(httpClient.sendBeaconRequest(any(String.class), any(byte[].class))).thenReturn(new StatusResponse("", responseCode));
        when(httpClientProvider.createClient(any(HTTPClientConfiguration.class))).thenReturn(httpClient);

        // when (add data and try to send it)
        beacon.reportCrash("errorName", "errorReason", "errorStackTrace");
        StatusResponse response = beacon.send(httpClientProvider);

        // then
        assertThat(response, notNullValue());
        assertThat(response.getResponseCode(), is(responseCode));
        verify(httpClient, times(1)).sendBeaconRequest(eq(ipAddress), any(byte[].class));
    }

    @Test
    public void sendDataAndFakeErrorResponse() {
        // given
        String ipAddress = "127.0.0.1";
        Beacon beacon = new Beacon(logger, new BeaconCacheImpl(logger), configuration, ipAddress, threadIDProvider, timingProvider);
        HTTPClientProvider httpClientProvider = mock(HTTPClientProvider.class);
        HTTPClient httpClient = mock(HTTPClient.class);
        int responseCode = 418;
        when(httpClient.sendBeaconRequest(any(String.class), any(byte[].class))).thenReturn(new StatusResponse("", responseCode));
        when(httpClientProvider.createClient(any(HTTPClientConfiguration.class))).thenReturn(httpClient);

        // when (add data and try to send it)
        beacon.reportCrash("errorName", "errorReason", "errorStackTrace");
        StatusResponse response = beacon.send(httpClientProvider);

        // then
        assertThat(response, notNullValue());
        assertThat(response.getResponseCode(), is(responseCode));
        verify(httpClient, times(1)).sendBeaconRequest(eq(ipAddress), any(byte[].class));
    }

    @Test
    public void clearDataFromBeaconCache() {
        // given
        Beacon beacon = new Beacon(logger, new BeaconCacheImpl(logger), configuration, "127.0.0.1", threadIDProvider, timingProvider);
        // add various data
        ActionImpl action = mock(ActionImpl.class);
        beacon.addAction(action);
        beacon.reportValue(action, "IntValue", 42);
        beacon.reportValue(action, "DoubleValue", 3.1415);
        beacon.reportValue(action, "StringValue", "HelloWorld");
        beacon.reportEvent(action, "SomeEvent");
        beacon.reportError(action, "SomeError", -123, "SomeReason");
        beacon.reportCrash("SomeCrash", "SomeReason", "SomeStacktrace");
        SessionImpl session = mock(SessionImpl.class);
        beacon.endSession(session);

        // when
        beacon.clearData();

        // then (verify, all data is cleared)
        String[] events = beacon.getEvents();
        assertThat(events, emptyArray());
        String[] actions = beacon.getActions();
        assertThat(actions, emptyArray());
        assertThat(beacon.isEmpty(), is(true));
    }

    @Test
    public void noSessionIsAddedIfBeaconConfigurationDisablesCapturing() {
        // given
        Beacon target = new Beacon(logger, new BeaconCacheImpl(logger), configuration, "127.0.0.1", threadIDProvider, timingProvider);
        target.setBeaconConfiguration(new BeaconConfiguration(0, DataCollectionLevel.OFF, CrashReportingLevel.OFF));
        SessionImpl session = mock(SessionImpl.class);

        // when
        target.endSession(session);

        // then ensure nothing has been serialized
        assertThat(target.isEmpty(), is(true));
        verifyZeroInteractions(session);
    }

    @Test
    public void noActionIsAddedIfBeaconConfigurationDisablesCapturing() {
        // given
        Beacon target = new Beacon(logger, new BeaconCacheImpl(logger), configuration, "127.0.0.1", threadIDProvider, timingProvider);
        target.setBeaconConfiguration(new BeaconConfiguration(0, DataCollectionLevel.OFF, CrashReportingLevel.OFF));
        ActionImpl action = mock(ActionImpl.class);

        // when
        target.addAction(action);

        // then ensure nothing has been serialized
        assertThat(target.isEmpty(), is(true));
        verifyZeroInteractions(action);
    }

    @Test
    public void noIntValueIsReportedIfBeaconConfigurationDisablesCapturing() {
        // given
        Beacon target = new Beacon(logger, new BeaconCacheImpl(logger), configuration, "127.0.0.1", threadIDProvider, timingProvider);
        target.setBeaconConfiguration(new BeaconConfiguration(0, DataCollectionLevel.OFF, CrashReportingLevel.OFF));

        int intValue = 42;
        ActionImpl parentAction = mock(ActionImpl.class);

        // when
        target.reportValue(parentAction, "intValue", intValue);

        // then ensure nothing has been serialized
        assertThat(target.isEmpty(), is(true));
        verifyZeroInteractions(parentAction);
    }

    @Test
    public void noDoubleValueIsReportedIfBeaconConfigurationDisablesCapturing() {
        // given
        Beacon target = new Beacon(logger, new BeaconCacheImpl(logger), configuration, "127.0.0.1", threadIDProvider, timingProvider);
        target.setBeaconConfiguration(new BeaconConfiguration(0, DataCollectionLevel.OFF, CrashReportingLevel.OFF));

        double doubleValue = Math.E;
        ActionImpl parentAction = mock(ActionImpl.class);

        // when
        target.reportValue(parentAction, "doubleValue", doubleValue);

        // then ensure nothing has been serialized
        assertThat(target.isEmpty(), is(true));
        verifyZeroInteractions(parentAction);
    }

    @Test
    public void noStringValueIsReportedIfBeaconConfigurationDisablesCapturing() {
        // given
        Beacon target = new Beacon(logger, new BeaconCacheImpl(logger), configuration, "127.0.0.1", threadIDProvider, timingProvider);
        target.setBeaconConfiguration(new BeaconConfiguration(0, DataCollectionLevel.OFF, CrashReportingLevel.OFF));

        String stringValue = "Write once, debug everywhere";
        ActionImpl parentAction = mock(ActionImpl.class);

        // when
        target.reportValue(parentAction, "doubleValue", stringValue);

        // then ensure nothing has been serialized
        assertThat(target.isEmpty(), is(true));
        verifyZeroInteractions(parentAction);
    }

    @Test
    public void noEventIsReportedIfBeaconConfigurationDisablesCapturing() {
        // given
        Beacon target = new Beacon(logger, new BeaconCacheImpl(logger), configuration, "127.0.0.1", threadIDProvider, timingProvider);
        target.setBeaconConfiguration(new BeaconConfiguration(0, DataCollectionLevel.OFF, CrashReportingLevel.OFF));

        ActionImpl parentAction = mock(ActionImpl.class);

        // when
        target.reportEvent(parentAction, "Event name");

        // then ensure nothing has been serialized
        assertThat(target.isEmpty(), is(true));
        verifyZeroInteractions(parentAction);
    }

    @Test
    public void noErrorIsReportedIfBeaconConfigurationDisablesCapturing() {
        // given
        Beacon target = new Beacon(logger, new BeaconCacheImpl(logger), configuration, "127.0.0.1", threadIDProvider, timingProvider);
        target.setBeaconConfiguration(new BeaconConfiguration(0, DataCollectionLevel.OFF, CrashReportingLevel.OFF));

        ActionImpl parentAction = mock(ActionImpl.class);

        // when
        target.reportError(parentAction, "Error name", 123, "The reason for this error");

        // then ensure nothing has been serialized
        assertThat(target.isEmpty(), is(true));
        verifyZeroInteractions(parentAction);
    }

    @Test
    public void noCrashIsReportedIfBeaconConfigurationDisablesCapturing() {
        // given
        Beacon target = new Beacon(logger, new BeaconCacheImpl(logger), configuration, "127.0.0.1", threadIDProvider, timingProvider);
        target.setBeaconConfiguration(new BeaconConfiguration(0, DataCollectionLevel.OFF, CrashReportingLevel.OFF));

        // when
        target.reportCrash("Error name", "The reason for this error", "the stack trace");

        // then ensure nothing has been serialized
        assertThat(target.isEmpty(), is(true));
    }

    @Test
    public void noWebRequestIsReportedIfBeaconConfigurationDisablesCapturing() {
        // given
        Beacon target = new Beacon(logger, new BeaconCacheImpl(logger), configuration, "127.0.0.1", threadIDProvider, timingProvider);
        target.setBeaconConfiguration(new BeaconConfiguration(0, DataCollectionLevel.OFF, CrashReportingLevel.OFF));
        ActionImpl parentAction = mock(ActionImpl.class);
        WebRequestTracerBaseImpl webRequestTracer = mock(WebRequestTracerBaseImpl.class);

        // when
        target.addWebRequest(parentAction, webRequestTracer);

        // then ensure nothing has been serialized
        assertThat(target.isEmpty(), is(true));
        verifyZeroInteractions(parentAction, webRequestTracer);
    }

    @Test
    public void noUserIdentificationIsReportedIfBeaconConfigurationDisablesCapturing() {
        // given
        Beacon target = new Beacon(logger, new BeaconCacheImpl(logger), configuration, "127.0.0.1", threadIDProvider, timingProvider);
        target.setBeaconConfiguration(new BeaconConfiguration(0, DataCollectionLevel.OFF, CrashReportingLevel.OFF));

        // when
        target.identifyUser("jane.doe@acme.com");

        // then ensure nothing has been serialized
        assertThat(target.isEmpty(), is(true));
    }

    @Test
    public void noWebRequestIsReportedForDataCollectionLevel0() {
        //given
        Beacon target = new Beacon(logger, new BeaconCacheImpl(logger), configuration, "127.0.0.1", threadIDProvider, timingProvider);
        target.setBeaconConfiguration(new BeaconConfiguration(1, DataCollectionLevel.OFF, CrashReportingLevel.OFF));
        ActionImpl mockAction = mock(ActionImpl.class);
        WebRequestTracerURLConnection mockWebRequestTracer = mock(WebRequestTracerURLConnection.class);
        //when
        target.addWebRequest(mockAction, mockWebRequestTracer);

        //then
        verifyZeroInteractions(mockAction);
        verifyZeroInteractions(mockWebRequestTracer);
        //verify nothing has been serialized
        assertThat(target.isEmpty(), is(true));
    }

    @Test
    public void webRequestIsReportedForDataCollectionLevel1() {
        //given
        Beacon target = new Beacon(logger, new BeaconCacheImpl(logger), configuration, "127.0.0.1", threadIDProvider, timingProvider);
        target.setBeaconConfiguration(new BeaconConfiguration(1, DataCollectionLevel.PERFORMANCE, CrashReportingLevel.OFF));
        ActionImpl mockAction = mock(ActionImpl.class);
        WebRequestTracerURLConnection mockWebRequestTracer = mock(WebRequestTracerURLConnection.class);

        //when
        target.addWebRequest(mockAction, mockWebRequestTracer);

        //then
        verify(mockAction, times(1)).getID();
        verify(mockWebRequestTracer, times(1)).getBytesReceived();
        verify(mockWebRequestTracer, times(1)).getBytesSent();
        verify(mockWebRequestTracer, times(1)).getResponseCode();
        //verify nothing has been serialized
        assertThat(target.isEmpty(), is(false));
    }

    @Test
    public void webRequestIsReportedForDataCollectionLevel2() {
        //given
        Beacon target = new Beacon(logger, new BeaconCacheImpl(logger), configuration, "127.0.0.1", threadIDProvider, timingProvider);
        target.setBeaconConfiguration(new BeaconConfiguration(1, DataCollectionLevel.USER_BEHAVIOR, CrashReportingLevel.OFF));
        ActionImpl mockAction = mock(ActionImpl.class);
        WebRequestTracerURLConnection mockWebRequestTracer = mock(WebRequestTracerURLConnection.class);

        //when
        target.addWebRequest(mockAction, mockWebRequestTracer);

        //then
        verify(mockAction, times(1)).getID();
        verify(mockWebRequestTracer, times(1)).getBytesReceived();
        verify(mockWebRequestTracer, times(1)).getBytesSent();
        verify(mockWebRequestTracer, times(1)).getResponseCode();
        //verify nothing has been serialized
        assertThat(target.isEmpty(), is(false));
    }

    @Test
    public void beaconReturnsEmptyTagOnDataCollectionLevel0() {
        //given
        Beacon target = new Beacon(logger, new BeaconCacheImpl(logger), configuration, "127.0.0.1", threadIDProvider, timingProvider);
        target.setBeaconConfiguration(new BeaconConfiguration(1, DataCollectionLevel.OFF, CrashReportingLevel.OFF));
        ActionImpl mockAction = mock(ActionImpl.class);

        //when
        String returnedTag = target.createTag(mockAction, 1);

        //then
        assertThat(returnedTag.isEmpty(), is(true));
        verifyZeroInteractions(mockAction);
    }

    @Test
    public void beaconReturnsValidTagOnDataCollectionLevel1() {
        //given
        Beacon target = new Beacon(logger, new BeaconCacheImpl(logger), configuration, "127.0.0.1", threadIDProvider, timingProvider);
        target.setBeaconConfiguration(new BeaconConfiguration(1, DataCollectionLevel.PERFORMANCE, CrashReportingLevel.OFF));
        ActionImpl mockAction = mock(ActionImpl.class);

        //when
        String returnedTag = target.createTag(mockAction, 1);

        //then
        assertThat(returnedTag.isEmpty(), is(false));
        verify(mockAction, times(1)).getID();
    }

    @Test
    public void beaconReturnsValidTagOnDataCollectionLevel2() {
        //given
        Beacon target = new Beacon(logger, new BeaconCacheImpl(logger), configuration, "127.0.0.1", threadIDProvider, timingProvider);
        target.setBeaconConfiguration(new BeaconConfiguration(1, DataCollectionLevel.USER_BEHAVIOR, CrashReportingLevel.OFF));
        ActionImpl mockAction = mock(ActionImpl.class);

        //when
        String returnedTag = target.createTag(mockAction, 1);

        //then
        assertThat(returnedTag.isEmpty(), is(false));
        verify(mockAction, times(1)).getID();
    }

    @Test
    public void cannotIdentifyUserOnDataCollectionLevel0() {
        //given
        Beacon target = new Beacon(logger, new BeaconCacheImpl(logger), configuration, "127.0.0.1", threadIDProvider, timingProvider);
        target.setBeaconConfiguration(new BeaconConfiguration(1, DataCollectionLevel.OFF, CrashReportingLevel.OFF));

        //when
        target.identifyUser("jane@doe.com");

        //then
        //verify nothing has been serialized
        assertThat(target.isEmpty(), is(true));
    }

    @Test
    public void cannotIdentifyUserOnDataCollectionLevel1() {
        //given
        Beacon target = new Beacon(logger, new BeaconCacheImpl(logger), configuration, "127.0.0.1", threadIDProvider, timingProvider);
        target.setBeaconConfiguration(new BeaconConfiguration(1, DataCollectionLevel.PERFORMANCE, CrashReportingLevel.OFF));

        //when
        target.identifyUser("jane@doe.com");

        //then
        //verify nothing has been serialized
        assertThat(target.isEmpty(), is(true));
    }

    @Test
    public void canIdentifyUserOnDataCollectionLevel2() {
        //given
        Beacon target = new Beacon(logger, new BeaconCacheImpl(logger), configuration, "127.0.0.1", threadIDProvider, timingProvider);
        target.setBeaconConfiguration(new BeaconConfiguration(1, DataCollectionLevel.USER_BEHAVIOR, CrashReportingLevel.OFF));

        //when
        target.identifyUser("jane@doe.com");

        //then
        //verify user tag has been serialized
        assertThat(target.isEmpty(), is(false));
    }

    @Test
    public void visitorIDIsRandomizedOnDataCollectionLevel0() {
        //given
        Configuration mockConfiguration = mock(Configuration.class);
        when(mockConfiguration.getApplicationID()).thenReturn(APP_ID);
        when(mockConfiguration.getApplicationName()).thenReturn(APP_NAME);
        when(mockConfiguration.getApplicationVersion()).thenReturn("v1");
        Device testDevice = new Device("OS", "MAN", "MODEL");
        when(mockConfiguration.getDevice()).thenReturn(testDevice);

        Random mockRandom = mock(Random.class);
        Beacon target = new Beacon(logger, new BeaconCacheImpl(logger), mockConfiguration, "127.0.0.1", threadIDProvider, timingProvider, mockRandom);
        target.setBeaconConfiguration(new BeaconConfiguration(1, DataCollectionLevel.OFF, CrashReportingLevel.OFF));

        //when
        target.getDeviceID();

        // then verify that the device id is not taken from the configuration
        // this means it must have been generated randomly
        verify(mockConfiguration, times(0)).getDeviceID();
        verify(mockRandom, times(2)).nextLong();
    }

    @Test
    public void visitorIDIsRandomizedOnDataCollectionLevel1() {
        //given
        Configuration mockConfiguration = mock(Configuration.class);
        when(mockConfiguration.getApplicationID()).thenReturn(APP_ID);
        when(mockConfiguration.getApplicationName()).thenReturn(APP_NAME);
        when(mockConfiguration.getApplicationVersion()).thenReturn("v1");
        Device testDevice = new Device("OS", "MAN", "MODEL");
        when(mockConfiguration.getDevice()).thenReturn(testDevice);

        Random mockRandom = mock(Random.class);
        Beacon target = new Beacon(logger, new BeaconCacheImpl(logger), mockConfiguration, "127.0.0.1", threadIDProvider, timingProvider, mockRandom);
        target.setBeaconConfiguration(new BeaconConfiguration(1, DataCollectionLevel.PERFORMANCE, CrashReportingLevel.OFF));

        //when
        target.getDeviceID();

        // then verify that the device id is not taken from the configuration
        // this means it must have been generated randomly
        verify(mockConfiguration, times(0)).getDeviceID();
        verify(mockRandom, times(2)).nextLong();
    }

    @Test
    public void givenVisitorIDIsUsedOnDataCollectionLevel2() {
        long TEST_DEVICE_ID = 1338;
        //given
        Configuration mockConfiguration = mock(Configuration.class);
        when(mockConfiguration.getApplicationID()).thenReturn(APP_ID);
        when(mockConfiguration.getApplicationName()).thenReturn(APP_NAME);
        when(mockConfiguration.getApplicationVersion()).thenReturn("v1");
        Device testDevice = new Device("OS", "MAN", "MODEL");
        when(mockConfiguration.getDevice()).thenReturn(testDevice);
        when(mockConfiguration.getDeviceID()).thenReturn(TEST_DEVICE_ID);

        Random mockRandom = mock(Random.class);
        Beacon target = new Beacon(logger, new BeaconCacheImpl(logger), mockConfiguration, "127.0.0.1", threadIDProvider, timingProvider, mockRandom);
        target.setBeaconConfiguration(new BeaconConfiguration(1, DataCollectionLevel.USER_BEHAVIOR, CrashReportingLevel.OFF));

        //when
        long visitorID = target.getDeviceID();

        //then verify that device id is taken from configuration
        verify(mockConfiguration, times(1)).getDeviceID();
        verify(mockRandom, times(1)).nextLong();
        assertThat(visitorID, is(equalTo(TEST_DEVICE_ID)));
    }

    @Test
    public void randomVisitorIDCannotBeNegativeOnDataCollectionLevel0() {
        long TEST_DEVICE_ID = 1338;
        //given
        Configuration mockConfiguration = mock(Configuration.class);
        when(mockConfiguration.getApplicationID()).thenReturn(APP_ID);
        when(mockConfiguration.getApplicationName()).thenReturn(APP_NAME);
        when(mockConfiguration.getApplicationVersion()).thenReturn("v1");
        Device testDevice = new Device("OS", "MAN", "MODEL");
        when(mockConfiguration.getDevice()).thenReturn(testDevice);
        when(mockConfiguration.getDeviceID()).thenReturn(TEST_DEVICE_ID);

        Random mockRandom = mock(Random.class);
        when(mockRandom.nextLong()).thenReturn(-123456789L);
        Beacon target = new Beacon(logger, new BeaconCacheImpl(logger), mockConfiguration, "127.0.0.1", threadIDProvider, timingProvider, mockRandom);
        target.setBeaconConfiguration(new BeaconConfiguration(1, DataCollectionLevel.OFF, CrashReportingLevel.OFF));

        //when
        long visitorID = target.getDeviceID();

        //then verify that device id is taken from configuration
        verify(mockRandom, times(2)).nextLong();
        assertThat(visitorID, is(greaterThanOrEqualTo(1L)));
    }

    @Test
    public void randomVisitorIDCannotBeNegativeOnDataCollectionLevel1() {
        long TEST_DEVICE_ID = 1338;
        //given
        Configuration mockConfiguration = mock(Configuration.class);
        when(mockConfiguration.getApplicationID()).thenReturn(APP_ID);
        when(mockConfiguration.getApplicationName()).thenReturn(APP_NAME);
        when(mockConfiguration.getApplicationVersion()).thenReturn("v1");
        Device testDevice = new Device("OS", "MAN", "MODEL");
        when(mockConfiguration.getDevice()).thenReturn(testDevice);
        when(mockConfiguration.getDeviceID()).thenReturn(TEST_DEVICE_ID);

        Random mockRandom = mock(Random.class);
        when(mockRandom.nextLong()).thenReturn(-123456789L);
        Beacon target = new Beacon(logger, new BeaconCacheImpl(logger), mockConfiguration, "127.0.0.1", threadIDProvider, timingProvider, mockRandom);
        target.setBeaconConfiguration(new BeaconConfiguration(1, DataCollectionLevel.PERFORMANCE, CrashReportingLevel.OFF));

        //when
        long visitorID = target.getDeviceID();

        //then verify that the id is positive regardless of the 
        verify(mockRandom, times(2)).nextLong();
        assertThat(visitorID, is(greaterThanOrEqualTo(1L)));
    }

    @Test
    public void sessionIDIsAlwaysValue1OnDataCollectionLevel0() {
        final int SESSION_ID = 1234;
        //given
        Beacon target = new Beacon(logger, new BeaconCacheImpl(logger), configuration, "127.0.0.1", threadIDProvider, timingProvider);
        target.setBeaconConfiguration(new BeaconConfiguration(1, DataCollectionLevel.OFF, CrashReportingLevel.OFF));

        //when
        int sessionNumber = target.getSessionNumber();

        //then
        assertThat(sessionNumber, is(equalTo(1)));
    }

    @Test
    public void sessionIDIsAlwaysValue1OnDataCollectionLevel1() {
        final int SESSION_ID = 1234;
        //given
        Beacon target = new Beacon(logger, new BeaconCacheImpl(logger), configuration, "127.0.0.1", threadIDProvider, timingProvider);
        target.setBeaconConfiguration(new BeaconConfiguration(1, DataCollectionLevel.PERFORMANCE, CrashReportingLevel.OFF));

        //when
        int sessionNumber = target.getSessionNumber();

        //then
        assertThat(sessionNumber, is(equalTo(1)));
    }

    @Test
    public void sessionIDIsValueFromSessionIDProviderOnDataCollectionLevel2() {
        final int SESSION_ID = 1234;
        //given
        Configuration mockConfiguration = mock(Configuration.class);
        when(mockConfiguration.getApplicationID()).thenReturn(APP_ID);
        when(mockConfiguration.getApplicationName()).thenReturn(APP_NAME);
        when(mockConfiguration.getApplicationVersion()).thenReturn("v1");
        Device testDevice = new Device("OS", "MAN", "MODEL");
        when(mockConfiguration.getDevice()).thenReturn(testDevice);
        when(mockConfiguration.createSessionNumber()).thenReturn(SESSION_ID);
        Beacon target = new Beacon(logger, new BeaconCacheImpl(logger), mockConfiguration, "127.0.0.1", threadIDProvider, timingProvider);
        target.setBeaconConfiguration(new BeaconConfiguration(1, DataCollectionLevel.USER_BEHAVIOR, CrashReportingLevel.OFF));

        //when
        int sessionNumber = target.getSessionNumber();

        //then
        assertThat(sessionNumber, is(equalTo(SESSION_ID)));
    }

    @Test
<<<<<<< HEAD
    public void errorNotReportedForDataCollectionLevel0() {
=======
    public void actionNotReportedForDataCollectionLevel0() {
>>>>>>> 78ebee05
        //given
        Beacon target = new Beacon(logger, new BeaconCacheImpl(logger), configuration, "127.0.0.1", threadIDProvider, timingProvider);
        target.setBeaconConfiguration(new BeaconConfiguration(1, DataCollectionLevel.OFF, CrashReportingLevel.OFF));
        ActionImpl mockAction = mock(ActionImpl.class);

        //when
<<<<<<< HEAD
        target.reportError(mockAction, "DivByZeroError", 127, "out of math");
=======
        target.addAction(mockAction);
>>>>>>> 78ebee05

        //then
        //verify action has not been serialized
        verify(mockAction, times(0)).getID();
        assertThat(target.isEmpty(), is(true));
    }

    @Test
<<<<<<< HEAD
    public void errorReportedForDataCollectionLevel1() {
=======
    public void actionReportedForDataCollectionLevel1() {
>>>>>>> 78ebee05
        //given
        Beacon target = new Beacon(logger, new BeaconCacheImpl(logger), configuration, "127.0.0.1", threadIDProvider, timingProvider);
        target.setBeaconConfiguration(new BeaconConfiguration(1, DataCollectionLevel.PERFORMANCE, CrashReportingLevel.OFF));
        ActionImpl mockAction = mock(ActionImpl.class);

        //when
<<<<<<< HEAD
        target.reportError(mockAction, "DivByZeroError", 127, "out of math");
=======
        target.addAction(mockAction);
>>>>>>> 78ebee05

        //then
        //verify action has been serialized
        verify(mockAction, times(1)).getID();
        assertThat(target.isEmpty(), is(false));
    }

    @Test
<<<<<<< HEAD
    public void errorReportedForDataCollectionLevel2() {
=======
    public void actionReportedForDataCollectionLevel2() {
>>>>>>> 78ebee05
        //given
        Beacon target = new Beacon(logger, new BeaconCacheImpl(logger), configuration, "127.0.0.1", threadIDProvider, timingProvider);
        target.setBeaconConfiguration(new BeaconConfiguration(1, DataCollectionLevel.USER_BEHAVIOR, CrashReportingLevel.OFF));
        ActionImpl mockAction = mock(ActionImpl.class);

        //when
<<<<<<< HEAD
        target.reportError(mockAction, "DivByZeroError", 127, "out of math");
=======
        target.addAction(mockAction);
>>>>>>> 78ebee05

        //then
        //verify action has been serialized
        verify(mockAction, times(1)).getID();
        assertThat(target.isEmpty(), is(false));
    }
<<<<<<< HEAD
=======

    @Test
    public void sessionNotReportedForDataCollectionLevel0() {
        //given
        Beacon target = new Beacon(logger, new BeaconCacheImpl(logger), configuration, "127.0.0.1", threadIDProvider, timingProvider);
        target.setBeaconConfiguration(new BeaconConfiguration(1, DataCollectionLevel.OFF, CrashReportingLevel.OFF));
        SessionImpl mockSession = mock(SessionImpl.class);

        //when
        target.endSession(mockSession);

        //then
        //verify session has not been serialized
        verify(mockSession, times(0)).getEndTime();
        assertThat(target.isEmpty(), is(true));
    }

    @Test
    public void sessionReportedForDataCollectionLevel1() {
        //given
        Beacon target = new Beacon(logger, new BeaconCacheImpl(logger), configuration, "127.0.0.1", threadIDProvider, timingProvider);
        target.setBeaconConfiguration(new BeaconConfiguration(1, DataCollectionLevel.PERFORMANCE, CrashReportingLevel.OFF));
        SessionImpl mockSession = mock(SessionImpl.class);

        //when
        target.endSession(mockSession);

        //then
        //verify session has been serialized
        verify(mockSession, times(2)).getEndTime();
        assertThat(target.isEmpty(), is(false));
    }

    @Test
    public void sessionReportedForDataCollectionLevel2() {
        //given
        Beacon target = new Beacon(logger, new BeaconCacheImpl(logger), configuration, "127.0.0.1", threadIDProvider, timingProvider);
        target.setBeaconConfiguration(new BeaconConfiguration(1, DataCollectionLevel.USER_BEHAVIOR, CrashReportingLevel.OFF));
        SessionImpl mockSession = mock(SessionImpl.class);

        //when
        target.endSession(mockSession);

        //then
        //verify session has been serialized
        verify(mockSession, times(2)).getEndTime();
        assertThat(target.isEmpty(), is(false));
    }
>>>>>>> 78ebee05
}<|MERGE_RESOLUTION|>--- conflicted
+++ resolved
@@ -1160,22 +1160,14 @@
     }
 
     @Test
-<<<<<<< HEAD
-    public void errorNotReportedForDataCollectionLevel0() {
-=======
     public void actionNotReportedForDataCollectionLevel0() {
->>>>>>> 78ebee05
         //given
         Beacon target = new Beacon(logger, new BeaconCacheImpl(logger), configuration, "127.0.0.1", threadIDProvider, timingProvider);
         target.setBeaconConfiguration(new BeaconConfiguration(1, DataCollectionLevel.OFF, CrashReportingLevel.OFF));
         ActionImpl mockAction = mock(ActionImpl.class);
 
         //when
-<<<<<<< HEAD
-        target.reportError(mockAction, "DivByZeroError", 127, "out of math");
-=======
         target.addAction(mockAction);
->>>>>>> 78ebee05
 
         //then
         //verify action has not been serialized
@@ -1184,22 +1176,15 @@
     }
 
     @Test
-<<<<<<< HEAD
-    public void errorReportedForDataCollectionLevel1() {
-=======
     public void actionReportedForDataCollectionLevel1() {
->>>>>>> 78ebee05
+
         //given
         Beacon target = new Beacon(logger, new BeaconCacheImpl(logger), configuration, "127.0.0.1", threadIDProvider, timingProvider);
         target.setBeaconConfiguration(new BeaconConfiguration(1, DataCollectionLevel.PERFORMANCE, CrashReportingLevel.OFF));
         ActionImpl mockAction = mock(ActionImpl.class);
 
         //when
-<<<<<<< HEAD
-        target.reportError(mockAction, "DivByZeroError", 127, "out of math");
-=======
         target.addAction(mockAction);
->>>>>>> 78ebee05
 
         //then
         //verify action has been serialized
@@ -1208,30 +1193,22 @@
     }
 
     @Test
-<<<<<<< HEAD
-    public void errorReportedForDataCollectionLevel2() {
-=======
     public void actionReportedForDataCollectionLevel2() {
->>>>>>> 78ebee05
+
         //given
         Beacon target = new Beacon(logger, new BeaconCacheImpl(logger), configuration, "127.0.0.1", threadIDProvider, timingProvider);
         target.setBeaconConfiguration(new BeaconConfiguration(1, DataCollectionLevel.USER_BEHAVIOR, CrashReportingLevel.OFF));
         ActionImpl mockAction = mock(ActionImpl.class);
 
         //when
-<<<<<<< HEAD
-        target.reportError(mockAction, "DivByZeroError", 127, "out of math");
-=======
         target.addAction(mockAction);
->>>>>>> 78ebee05
+
 
         //then
         //verify action has been serialized
         verify(mockAction, times(1)).getID();
         assertThat(target.isEmpty(), is(false));
     }
-<<<<<<< HEAD
-=======
 
     @Test
     public void sessionNotReportedForDataCollectionLevel0() {
@@ -1280,5 +1257,52 @@
         verify(mockSession, times(2)).getEndTime();
         assertThat(target.isEmpty(), is(false));
     }
->>>>>>> 78ebee05
+
+    @Test
+    public void errorNotReportedForDataCollectionLevel0() {
+        //given
+        Beacon target = new Beacon(logger, new BeaconCacheImpl(logger), configuration, "127.0.0.1", threadIDProvider, timingProvider);
+        target.setBeaconConfiguration(new BeaconConfiguration(1, DataCollectionLevel.OFF, CrashReportingLevel.OFF));
+        ActionImpl mockAction = mock(ActionImpl.class);
+
+        //when
+        target.reportError(mockAction, "DivByZeroError", 127, "out of math");
+
+        //then
+        //verify action has not been serialized
+        verify(mockAction, times(0)).getID();
+        assertThat(target.isEmpty(), is(true));
+    }
+
+    @Test
+    public void errorReportedForDataCollectionLevel1() {
+        //given
+        Beacon target = new Beacon(logger, new BeaconCacheImpl(logger), configuration, "127.0.0.1", threadIDProvider, timingProvider);
+        target.setBeaconConfiguration(new BeaconConfiguration(1, DataCollectionLevel.PERFORMANCE, CrashReportingLevel.OFF));
+        ActionImpl mockAction = mock(ActionImpl.class);
+
+        //when
+        target.reportError(mockAction, "DivByZeroError", 127, "out of math");
+
+        //then
+        //verify action has been serialized
+        verify(mockAction, times(1)).getID();
+        assertThat(target.isEmpty(), is(false));
+    }
+
+    @Test
+    public void errorReportedForDataCollectionLevel2() {
+        //given
+        Beacon target = new Beacon(logger, new BeaconCacheImpl(logger), configuration, "127.0.0.1", threadIDProvider, timingProvider);
+        target.setBeaconConfiguration(new BeaconConfiguration(1, DataCollectionLevel.USER_BEHAVIOR, CrashReportingLevel.OFF));
+        ActionImpl mockAction = mock(ActionImpl.class);
+
+        //when
+        target.reportError(mockAction, "DivByZeroError", 127, "out of math");
+
+        //then
+        //verify action has been serialized
+        verify(mockAction, times(1)).getID();
+        assertThat(target.isEmpty(), is(false));
+    }
 }