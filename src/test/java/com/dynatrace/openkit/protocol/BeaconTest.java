--- conflicted
+++ resolved
@@ -1094,16 +1094,10 @@
         //when
         long deviceID = Long.valueOf(target.getDeviceID());
 
-<<<<<<< HEAD
         //then verify that the id is positive regardless of the data collection level
         verify(mockRandom, times(1)).nextLong();
-        assertThat(visitorID, is(greaterThanOrEqualTo(0L)));
-        assertThat(visitorID, is(equalTo(-123456789L & Long.MAX_VALUE)));
-=======
-        //then verify that device id is taken from configuration
-        verify(mockRandom, times(2)).nextLong();
-        assertThat(deviceID, is(greaterThanOrEqualTo(1L)));
->>>>>>> 2bf3f6b4
+        assertThat(deviceID, is(greaterThanOrEqualTo(0L)));
+        assertThat(deviceID, is(equalTo(-123456789L & Long.MAX_VALUE)));
     }
 
     @Test
@@ -1123,15 +1117,10 @@
         //when
         long deviceID = Long.valueOf(target.getDeviceID());
 
-<<<<<<< HEAD
         //then verify that the id is positive regardless of the data collection level
         verify(mockRandom, times(1)).nextLong();
-        assertThat(visitorID, is(greaterThanOrEqualTo(0L)));
-        assertThat(visitorID, is(equalTo(-123456789L & Long.MAX_VALUE)));
-=======
-        //then verify that the id is positive regardless of the
-        verify(mockRandom, times(2)).nextLong();
-        assertThat(deviceID, is(greaterThanOrEqualTo(1L)));
+        assertThat(deviceID, is(greaterThanOrEqualTo(0L)));
+        assertThat(deviceID, is(equalTo(-123456789L & Long.MAX_VALUE)));
     }
 
     @Test
@@ -1159,7 +1148,6 @@
         // then
         assertThat(obtained.length(), is(equalTo(Beacon.MAX_NAME_LEN)));
         assertThat(obtained, is(equalTo(deviceID.substring(0, deviceID.length() - 1))));
->>>>>>> 2bf3f6b4
     }
 
     @Test
