--- conflicted
+++ resolved
@@ -1160,7 +1160,6 @@
     }
 
     @Test
-<<<<<<< HEAD
     public void reportCrashDoesNotReportOnCrashReportingLevel0() {
         // given
         Beacon target = new Beacon(logger, new BeaconCacheImpl(logger), configuration, "127.0.0.1", threadIDProvider, timingProvider);
@@ -1186,7 +1185,9 @@
         //then
         verify(timingProvider, times(2)).provideTimestampInMilliseconds();
         assertThat(target.isEmpty(), is(equalTo(false)));
-=======
+    }
+
+    @Test
     public void actionNotReportedForDataCollectionLevel0() {
         //given
         Beacon target = new Beacon(logger, new BeaconCacheImpl(logger), configuration, "127.0.0.1", threadIDProvider, timingProvider);
@@ -1328,6 +1329,5 @@
         //verify action has been serialized
         verify(mockAction, times(1)).getID();
         assertThat(target.isEmpty(), is(false));
->>>>>>> 8eee31d0
     }
 }