--- conflicted
+++ resolved
@@ -109,7 +109,7 @@
     private final long sessionStartTime;
 
     // unique device identifier
-    private final long deviceID;
+    private final String deviceID;
 
     // client IP address
     private final String clientIPAddress;
@@ -196,20 +196,20 @@
      * @param configuration Configuration.
      * @return A device ID, which might either be the one set when building OpenKit or a randomly generated one.
      */
-    private static long createDeviceID(Random random, Configuration configuration) {
+    private static String createDeviceID(Random random, Configuration configuration) {
 
         if (configuration == null) {
-            return nextRandomPositiveLong(random);
+            return Long.toString(nextRandomPositiveLong(random));
         }
 
         BeaconConfiguration beaconConfig = configuration.getBeaconConfiguration();
         if (beaconConfig != null && beaconConfig.getDataCollectionLevel() == DataCollectionLevel.USER_BEHAVIOR) {
             // configuration is valid and user allows data tracking
-            return configuration.getDeviceID();
+            return truncate(configuration.getDeviceID());
         }
 
         // no user tracking allowed
-        return nextRandomPositiveLong(random);
+        return Long.toString(nextRandomPositiveLong(random));
     }
 
     /**
@@ -836,24 +836,11 @@
      * in case of level 2 (USER_BEHAVIOR) the value from the configuration is used
      * in case of level 1 (PERFORMANCE) or 0 (OFF) a random number in the positive Long range is used
      *
-<<<<<<< HEAD
-     * @return Unique device identifier.
-     */
-    public long getDeviceID() {
+
+     * @return The device identifier, which is truncated to 250 characters if level 2 (USER_BEHAVIOR) is used.
+     */
+    public String getDeviceID() {
         return deviceID;
-=======
-     * @return The device identifier, which is truncated to 250 characters if level 2 (USER_BEHAVIOR) is used.
-     */
-    public String getDeviceID() {
-        BeaconConfiguration beaconConfig = getBeaconConfiguration();
-        if (configuration != null && beaconConfig != null) {
-            DataCollectionLevel dataCollectionLevel = beaconConfig.getDataCollectionLevel();
-            if (dataCollectionLevel == DataCollectionLevel.USER_BEHAVIOR) {
-                return truncate(configuration.getDeviceID());
-            }
-        }
-        return Long.toString(random.nextLong() & Long.MAX_VALUE); // ensure a positive long
->>>>>>> 2bf3f6b4
     }
 
     /**
@@ -1011,7 +998,7 @@
     /**
      * helper method for truncating name at max name size
      */
-    private String truncate(String name) {
+    private static String truncate(String name) {
         name = name.trim();
         if (name.length() > MAX_NAME_LEN) {
             name = name.substring(0, MAX_NAME_LEN);
