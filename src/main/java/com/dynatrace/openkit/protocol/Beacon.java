/**
 * Copyright 2018 Dynatrace LLC
 *
 * Licensed under the Apache License, Version 2.0 (the "License");
 * you may not use this file except in compliance with the License.
 * You may obtain a copy of the License at
 *
 *     http://www.apache.org/licenses/LICENSE-2.0
 *
 * Unless required by applicable law or agreed to in writing, software
 * distributed under the License is distributed on an "AS IS" BASIS,
 * WITHOUT WARRANTIES OR CONDITIONS OF ANY KIND, either express or implied.
 * See the License for the specific language governing permissions and
 * limitations under the License.
 */

package com.dynatrace.openkit.protocol;

import com.dynatrace.openkit.CrashReportingLevel;
import com.dynatrace.openkit.DataCollectionLevel;
import com.dynatrace.openkit.api.Logger;
import com.dynatrace.openkit.core.ActionImpl;
import com.dynatrace.openkit.core.SessionImpl;
import com.dynatrace.openkit.core.WebRequestTracerBaseImpl;
import com.dynatrace.openkit.core.caching.BeaconCacheImpl;
import com.dynatrace.openkit.core.configuration.*;
import com.dynatrace.openkit.core.util.InetAddressValidator;
import com.dynatrace.openkit.providers.HTTPClientProvider;
import com.dynatrace.openkit.providers.ThreadIDProvider;
import com.dynatrace.openkit.providers.TimingProvider;

import java.io.UnsupportedEncodingException;
import java.net.URLEncoder;
import java.util.Random;
import java.util.concurrent.atomic.AtomicInteger;
import java.util.concurrent.atomic.AtomicReference;

/**
 * The Beacon class holds all the beacon data and the beacon protocol implementation.
 */
public class Beacon {

    // basic data constants
    private static final String BEACON_KEY_PROTOCOL_VERSION = "vv";
    private static final String BEACON_KEY_OPENKIT_VERSION = "va";
    private static final String BEACON_KEY_APPLICATION_ID = "ap";
    private static final String BEACON_KEY_APPLICATION_NAME = "an";
    private static final String BEACON_KEY_APPLICATION_VERSION = "vn";
    private static final String BEACON_KEY_PLATFORM_TYPE = "pt";
    private static final String BEACON_KEY_AGENT_TECHNOLOGY_TYPE = "tt";
    private static final String BEACON_KEY_VISITOR_ID = "vi";
    private static final String BEACON_KEY_SESSION_NUMBER = "sn";
    private static final String BEACON_KEY_CLIENT_IP_ADDRESS = "ip";
    private static final String BEACON_KEY_MULTIPLICITY = "mp";

    // device data constants
    private static final String BEACON_KEY_DEVICE_OS = "os";
    private static final String BEACON_KEY_DEVICE_MANUFACTURER = "mf";
    private static final String BEACON_KEY_DEVICE_MODEL = "md";

    // timestamp constants
    private static final String BEACON_KEY_SESSION_START_TIME = "tv";
    private static final String BEACON_KEY_TIMESYNC_TIME = "ts";
    private static final String BEACON_KEY_TRANSMISSION_TIME = "tx";

    // Action related constants
    private static final String BEACON_KEY_EVENT_TYPE = "et";
    private static final String BEACON_KEY_NAME = "na";
    private static final String BEACON_KEY_THREAD_ID = "it";
    private static final String BEACON_KEY_ACTION_ID = "ca";
    private static final String BEACON_KEY_PARENT_ACTION_ID = "pa";
    private static final String BEACON_KEY_START_SEQUENCE_NUMBER = "s0";
    private static final String BEACON_KEY_TIME_0 = "t0";
    private static final String BEACON_KEY_END_SEQUENCE_NUMBER = "s1";
    private static final String BEACON_KEY_TIME_1 = "t1";

    // data, error & crash capture constants
    private static final String BEACON_KEY_VALUE = "vl";
    private static final String BEACON_KEY_ERROR_CODE = "ev";
    private static final String BEACON_KEY_ERROR_REASON = "rs";
    private static final String BEACON_KEY_ERROR_STACKTRACE = "st";
    private static final String BEACON_KEY_WEBREQUEST_RESPONSECODE = "rc";
    private static final String BEACON_KEY_WEBREQUEST_BYTES_SENT = "bs";
    private static final String BEACON_KEY_WEBREQUEST_BYTES_RECEIVED = "br";

    // in Java 6 there is no constant for "UTF-8" in the JDK yet, so we define it ourselves
    public static final String CHARSET = "UTF-8";

    // max name length
    private static final int MAX_NAME_LEN = 250;

    // web request tag prefix constant
    private static final String TAG_PREFIX = "MT";

    private static final char BEACON_DATA_DELIMITER = '&';

    // next ID and sequence number
    private final AtomicInteger nextID = new AtomicInteger(0);
    private final AtomicInteger nextSequenceNumber = new AtomicInteger(0);

    // session number & start time
    private final int sessionNumber;
    private final TimingProvider timingProvider;
    private final ThreadIDProvider threadIDProvider;
    private final long sessionStartTime;

    // client IP address
    private final String clientIPAddress;

    // basic beacon data which does not change over time
    private final String immutableBasicBeaconData;

    // AbstractConfiguration reference
    private final Configuration configuration;

    // HTTPClientConfiguration reference
    private final HTTPClientConfiguration httpConfiguration;

    private final Logger logger;

    private final BeaconCacheImpl beaconCache;

    private final AtomicReference<BeaconConfiguration> beaconConfiguration;

    private final Random random;

    // *** constructors ***

    /**
     * Constructor.
     *
     * @param logger Logger for logging messages.
     * @param beaconCache Cache storing beacon related data.
     * @param configuration OpenKit related configuration.
     * @param clientIPAddress The client's IP address.
     * @param threadIDProvider Provider for retrieving thread id.
     * @param timingProvider Provider for time related methods.
     */
    public Beacon(Logger logger, BeaconCacheImpl beaconCache, Configuration configuration, String clientIPAddress, ThreadIDProvider threadIDProvider, TimingProvider timingProvider) {
        this(logger, beaconCache, configuration, clientIPAddress, threadIDProvider, timingProvider, new Random());
    }

    /**
     * Constructor additionally taking a Random object, used for testing
     *
     * @param logger Logger for logging messages.
     * @param beaconCache Cache storing beacon related data.
     * @param configuration OpenKit related configuration.
     * @param clientIPAddress The client's IP address.
     * @param threadIDProvider Provider for retrieving thread id.
     * @param timingProvider Provider for time related methods.
     * @param random Random that can be mocked for tests
     */
    Beacon(Logger logger, BeaconCacheImpl beaconCache, Configuration configuration, String clientIPAddress, ThreadIDProvider threadIDProvider, TimingProvider timingProvider, Random random) {
        this.logger = logger;
        this.beaconCache = beaconCache;
        this.sessionNumber = configuration.createSessionNumber();
        this.timingProvider = timingProvider;

        this.configuration = configuration;
        this.threadIDProvider = threadIDProvider;
        this.sessionStartTime = timingProvider.provideTimestampInMilliseconds();

        this.random = random;

        if (InetAddressValidator.isValidIP(clientIPAddress)) {
            this.clientIPAddress = clientIPAddress;
        } else {
            if (logger.isWarnEnabled()) {
                logger.warning(getClass().getSimpleName() + " Client IP address validation failed: " + clientIPAddress);
            }
            this.clientIPAddress = "";
        }

        // store the current configuration
        this.httpConfiguration = configuration.getHttpClientConfig();

        beaconConfiguration = new AtomicReference<BeaconConfiguration>(configuration.getBeaconConfiguration());

        immutableBasicBeaconData = createImmutableBasicBeaconData();
<<<<<<< HEAD
        beaconConfiguration = new AtomicReference<BeaconConfiguration>(configuration.getBeaconConfiguration());
=======
>>>>>>> 3aa26364
    }

    /**
     * Create a unique identifier.
     *
     * <p>
     * The identifier returned is only unique per Beacon.
     * Calling this method on two different Beacon instances, might give the same result.
     * </p>
     *
     * @return A unique identifier.
     */
    public int createID() {
        return nextID.incrementAndGet();
    }

    /**
     * Get the current timestamp in milliseconds by delegating to TimingProvider
     *
     * @return Current timestamp in milliseconds.
     */
    public long getCurrentTimestamp() {
        return timingProvider.provideTimestampInMilliseconds();
    }

    /**
     * Create a unique sequence number.
     *
     * <p>
     * The sequence number returned is only unique per Beacon.
     * Calling this method on two different Beacon instances, might give the same result.
     * </p>
     *
     * @return A unique sequence number.
     */
    public int createSequenceNumber() {
        return nextSequenceNumber.incrementAndGet();
    }

    /**
     * Create a web request tag.
     *
     * <p>
     * Web request tags can be attached as HTTP header for web request tracing.
     * If data collection level is 0 ({@link DataCollectionLevel#OFF}) an empty tag is returned.
     * </p>
     *
     * @param parentAction The action for which to create a web request tag.
     * @param sequenceNo Sequence number of the {@link com.dynatrace.openkit.api.WebRequestTracer}.
     * @return A web request tracer tag.
     */
    public String createTag(ActionImpl parentAction, int sequenceNo) {
        if (beaconConfiguration.get().getDataCollectionLevel() == DataCollectionLevel.OFF) {
            return "";
        }
        return TAG_PREFIX + "_"
            + ProtocolConstants.PROTOCOL_VERSION + "_"
            + httpConfiguration.getServerID() + "_"
            + configuration.getDeviceID() + "_"
            + sessionNumber + "_"
            + configuration.getApplicationID() + "_"
            + parentAction.getID() + "_"
            + threadIDProvider.getThreadID() + "_"
            + sequenceNo;
    }

    /**
     * Add {@link ActionImpl} to Beacon.
     *
     * <p>
     * The serialized data is added to {@link com.dynatrace.openkit.core.caching.BeaconCache}.
     * </p>
     *
     * @param action The action to add.
     */
    public void addAction(ActionImpl action) {

        if (isCapturingDisabled()) {
            return;
        }

        if(beaconConfiguration.get().getDataCollectionLevel() == DataCollectionLevel.OFF) {
            return;
        }

        StringBuilder actionBuilder = new StringBuilder();

        buildBasicEventData(actionBuilder, EventType.ACTION, action.getName());

        addKeyValuePair(actionBuilder, BEACON_KEY_ACTION_ID, action.getID());
        addKeyValuePair(actionBuilder, BEACON_KEY_PARENT_ACTION_ID, action.getParentID());
        addKeyValuePair(actionBuilder, BEACON_KEY_START_SEQUENCE_NUMBER, action.getStartSequenceNo());
        addKeyValuePair(actionBuilder, BEACON_KEY_TIME_0, getTimeSinceSessionStartTime(action.getStartTime()));
        addKeyValuePair(actionBuilder, BEACON_KEY_END_SEQUENCE_NUMBER, action.getEndSequenceNo());
        addKeyValuePair(actionBuilder, BEACON_KEY_TIME_1, action.getEndTime() - action.getStartTime());

        addActionData(action.getStartTime(), actionBuilder);
    }

    /**
     * Add {@link SessionImpl} to Beacon when session is ended.
     *
     * <p>
     * The serialized data is added to {@link com.dynatrace.openkit.core.caching.BeaconCache}.
     * </p>
     *
     * @param session The session to add.
     */
    public void endSession(SessionImpl session) {

        if (isCapturingDisabled()) {
            return;
        }

        if(beaconConfiguration.get().getDataCollectionLevel() == DataCollectionLevel.OFF) {
            return;
        }

        StringBuilder eventBuilder = new StringBuilder();

        buildBasicEventData(eventBuilder, EventType.SESSION_END, null);

        addKeyValuePair(eventBuilder, BEACON_KEY_PARENT_ACTION_ID, 0);
        addKeyValuePair(eventBuilder, BEACON_KEY_START_SEQUENCE_NUMBER, createSequenceNumber());
        addKeyValuePair(eventBuilder, BEACON_KEY_TIME_0, getTimeSinceSessionStartTime(session.getEndTime()));

        addEventData(session.getEndTime(), eventBuilder);
    }

    /**
     * Add key-value-pair to Beacon.
     *
     * <p>
     * The serialized data is added to {@link com.dynatrace.openkit.core.caching.BeaconCache}.
     * </p>
     *
     * @param parentAction The {@link com.dynatrace.openkit.api.Action} on which this value was reported.
     * @param valueName Value's name.
     * @param value Actual value to report.
     */
    public void reportValue(ActionImpl parentAction, String valueName, int value) {

        if (isCapturingDisabled()) {
            return;
        }

        if (beaconConfiguration.get().getDataCollectionLevel() != DataCollectionLevel.USER_BEHAVIOR) {
            return;
        }

        StringBuilder eventBuilder = new StringBuilder();

        long eventTimestamp = buildEvent(eventBuilder, EventType.VALUE_INT, valueName, parentAction);
        addKeyValuePair(eventBuilder, BEACON_KEY_VALUE, value);

        addEventData(eventTimestamp, eventBuilder);
    }

    /**
     * Add key-value-pair to Beacon.
     *
     * <p>
     * The serialized data is added to {@link com.dynatrace.openkit.core.caching.BeaconCache}.
     * </p>
     *
     * @param parentAction The {@link com.dynatrace.openkit.api.Action} on which this value was reported.
     * @param valueName Value's name.
     * @param value Actual value to report.
     */
    public void reportValue(ActionImpl parentAction, String valueName, double value) {

        if (isCapturingDisabled()) {
            return;
        }

        if (beaconConfiguration.get().getDataCollectionLevel() != DataCollectionLevel.USER_BEHAVIOR) {
            return;
        }

        StringBuilder eventBuilder = new StringBuilder();

        long eventTimestamp = buildEvent(eventBuilder, EventType.VALUE_DOUBLE, valueName, parentAction);
        addKeyValuePair(eventBuilder, BEACON_KEY_VALUE, value);

        addEventData(eventTimestamp, eventBuilder);
    }

    /**
     * Add key-value-pair to Beacon.
     *
     * <p>
     * The serialized data is added to {@link com.dynatrace.openkit.core.caching.BeaconCache}.
     * </p>
     *
     * @param parentAction The {@link com.dynatrace.openkit.api.Action} on which this value was reported.
     * @param valueName Value's name.
     * @param value Actual value to report.
     */
    public void reportValue(ActionImpl parentAction, String valueName, String value) {

        if (isCapturingDisabled()) {
            return;
        }

        if (beaconConfiguration.get().getDataCollectionLevel() != DataCollectionLevel.USER_BEHAVIOR) {
            return;
        }

        StringBuilder eventBuilder = new StringBuilder();

        long eventTimestamp = buildEvent(eventBuilder, EventType.VALUE_STRING, valueName, parentAction);
        if (value != null) {
            addKeyValuePair(eventBuilder, BEACON_KEY_VALUE, truncate(value));
        }

        addEventData(eventTimestamp, eventBuilder);
    }

    /**
     * Add event (aka. named event) to Beacon.
     *
     * <p>
     * The serialized data is added to {@link com.dynatrace.openkit.core.caching.BeaconCache}.
     * </p>
     *
     * @param parentAction The {@link com.dynatrace.openkit.api.Action} on which this event was reported.
     * @param eventName Event's name.
     */
    public void reportEvent(ActionImpl parentAction, String eventName) {

        if (isCapturingDisabled()) {
            return;
        }

        if (beaconConfiguration.get().getDataCollectionLevel() != DataCollectionLevel.USER_BEHAVIOR) {
            return;
        }

        StringBuilder eventBuilder = new StringBuilder();

        long eventTimestamp = buildEvent(eventBuilder, EventType.NAMED_EVENT, eventName, parentAction);

        addEventData(eventTimestamp, eventBuilder);
    }

    /**
     * Add error to Beacon.
     *
     * <p>
     * The serialized data is added to {@link com.dynatrace.openkit.core.caching.BeaconCache}.
     * </p>
     *
     * @param parentAction The {@link com.dynatrace.openkit.api.Action} on which this error was reported.
     * @param errorName Error's name.
     * @param errorCode Some error code.
     * @param reason Reason for that error.
     */
    public void reportError(ActionImpl parentAction, String errorName, int errorCode, String reason) {
        // if capture errors is off -> do nothing
        if (isCapturingDisabled() || !configuration.isCaptureErrors()) {
            return;
        }

        if(beaconConfiguration.get().getDataCollectionLevel() == DataCollectionLevel.OFF) {
            return;
        }

        StringBuilder eventBuilder = new StringBuilder();

        buildBasicEventData(eventBuilder, EventType.ERROR, errorName);

        long timestamp = timingProvider.provideTimestampInMilliseconds();
        addKeyValuePair(eventBuilder, BEACON_KEY_PARENT_ACTION_ID, parentAction.getID());
        addKeyValuePair(eventBuilder, BEACON_KEY_START_SEQUENCE_NUMBER, createSequenceNumber());
        addKeyValuePair(eventBuilder, BEACON_KEY_TIME_0, getTimeSinceSessionStartTime(timestamp));
        addKeyValuePair(eventBuilder, BEACON_KEY_ERROR_CODE, errorCode);
        addKeyValuePairIfNotNull(eventBuilder, BEACON_KEY_ERROR_REASON, reason);

        addEventData(timestamp, eventBuilder);
    }

    /**
     * Add crash to Beacon.
     *
     * <p>
     * The serialized data is added to {@link com.dynatrace.openkit.core.caching.BeaconCache}.
     * </p>
     *
     * @param errorName Error's name.
     * @param reason Reason for that error.
     * @param stacktrace Crash stacktrace.
     */
    public void reportCrash(String errorName, String reason, String stacktrace) {
        // if capture crashes is off -> do nothing
        if (isCapturingDisabled() || !configuration.isCaptureCrashes()) {
            return;
        }

        if (beaconConfiguration.get().getCrashReportingLevel() == CrashReportingLevel.OFF) {
            return;
        }

        StringBuilder eventBuilder = new StringBuilder();

        buildBasicEventData(eventBuilder, EventType.CRASH, errorName);

        long timestamp = timingProvider.provideTimestampInMilliseconds();
        addKeyValuePair(eventBuilder, BEACON_KEY_PARENT_ACTION_ID, 0);                                  // no parent action
        addKeyValuePair(eventBuilder, BEACON_KEY_START_SEQUENCE_NUMBER, createSequenceNumber());
        addKeyValuePair(eventBuilder, BEACON_KEY_TIME_0, getTimeSinceSessionStartTime(timestamp));
        addKeyValuePairIfNotNull(eventBuilder, BEACON_KEY_ERROR_REASON, reason);
        addKeyValuePairIfNotNull(eventBuilder, BEACON_KEY_ERROR_STACKTRACE, stacktrace);

        addEventData(timestamp, eventBuilder);
    }

    /**
     * Add web request to Beacon.
     *
     * <p>
     * The serialized data is added to {@link com.dynatrace.openkit.core.caching.BeaconCache}.
     * </p>
     *
     * @param parentAction The {@link com.dynatrace.openkit.api.Action} on which this web request was reported.
     * @param webRequestTracer Web request tracer to serialize.
     */
    public void addWebRequest(ActionImpl parentAction, WebRequestTracerBaseImpl webRequestTracer) {

        if (isCapturingDisabled()) {
            return;
        }
        if (beaconConfiguration.get().getDataCollectionLevel() == DataCollectionLevel.OFF) {
            return;
        }

        StringBuilder eventBuilder = new StringBuilder();

        buildBasicEventData(eventBuilder, EventType.WEBREQUEST, webRequestTracer.getURL());

        addKeyValuePair(eventBuilder, BEACON_KEY_PARENT_ACTION_ID, parentAction.getID());
        addKeyValuePair(eventBuilder, BEACON_KEY_START_SEQUENCE_NUMBER, webRequestTracer.getStartSequenceNo());
        addKeyValuePair(eventBuilder, BEACON_KEY_TIME_0, getTimeSinceSessionStartTime(webRequestTracer.getStartTime()));
        addKeyValuePair(eventBuilder, BEACON_KEY_END_SEQUENCE_NUMBER, webRequestTracer.getEndSequenceNo());
        addKeyValuePair(eventBuilder, BEACON_KEY_TIME_1, webRequestTracer.getEndTime() - webRequestTracer.getStartTime());

        addKeyValuePairIfNotNegative(eventBuilder, BEACON_KEY_WEBREQUEST_BYTES_SENT, webRequestTracer.getBytesSent());
        addKeyValuePairIfNotNegative(eventBuilder, BEACON_KEY_WEBREQUEST_BYTES_RECEIVED, webRequestTracer.getBytesReceived());
        addKeyValuePairIfNotNegative(eventBuilder, BEACON_KEY_WEBREQUEST_RESPONSECODE, webRequestTracer.getResponseCode());


        addEventData(webRequestTracer.getStartTime(), eventBuilder);
    }

    /**
     * Add user identification to Beacon.
     *
     * <p>
     * The serialized data is added to {@link com.dynatrace.openkit.core.caching.BeaconCache}.
     * </p>
     *
     * @param userTag User tag containing data to serialize.
     */
    public void identifyUser(String userTag) {

        if (isCapturingDisabled()) {
            return;
        }

        if (beaconConfiguration.get().getDataCollectionLevel() != DataCollectionLevel.USER_BEHAVIOR) {
            return;
        }

        StringBuilder eventBuilder = new StringBuilder();

        buildBasicEventData(eventBuilder, EventType.IDENTIFY_USER, userTag);

        long timestamp = timingProvider.provideTimestampInMilliseconds();
        addKeyValuePair(eventBuilder, BEACON_KEY_PARENT_ACTION_ID, 0);
        addKeyValuePair(eventBuilder, BEACON_KEY_START_SEQUENCE_NUMBER, createSequenceNumber());
        addKeyValuePair(eventBuilder, BEACON_KEY_TIME_0, getTimeSinceSessionStartTime(timestamp));

        addEventData(timestamp, eventBuilder);
    }

    /**
     * Send current state of Beacon.
     *
     * <p>
     * This method tries to send all so far collected and serialized data.
     * </p>
     *
     * @param provider Provider for getting an {@link HTTPClient} required to send the data.
     *
     * @return Returns the last status response retrieved from the server side, or {@code null} if an error occurred.
     */
    public StatusResponse send(HTTPClientProvider provider) {

        HTTPClient httpClient = provider.createClient(httpConfiguration);
        StatusResponse response = null;

        while (true) {

            // prefix for this chunk - must be built up newly, due to changing timestamps
            String prefix = appendMutableBeaconData(immutableBasicBeaconData);
            // subtract 1024 to ensure that the chunk does not exceed the send size configured on server side?
            // i guess that was the original intention, but i'm not sure about this
            // TODO stefan.eberl - This is a quite uncool algorithm and should be improved, avoid subtracting some "magic" number
            String chunk = beaconCache.getNextBeaconChunk(sessionNumber, prefix, configuration.getMaxBeaconSize() - 1024, BEACON_DATA_DELIMITER);
            if (chunk == null || chunk.isEmpty()) {
                // no data added so far or no data to send
                return response;
            }

            byte[] encodedBeacon;
            try {
                encodedBeacon = chunk.getBytes(CHARSET);
            } catch (UnsupportedEncodingException e) {
                // must not happen, as UTF-8 should *really* be supported
                logger.error(getClass().getSimpleName() + "Required charset \"" + CHARSET + "\" is not supported.", e);
                beaconCache.resetChunkedData(sessionNumber);
                return response;
            }

            // send the request
            response = httpClient.sendBeaconRequest(clientIPAddress, encodedBeacon);
            if (response == null) {
                // error happened - but don't know what exactly
                // reset the previously retrieved chunk (restore it in internal cache) & retry another time
                beaconCache.resetChunkedData(sessionNumber);
                break;
            } else {
                // worked -> remove previously retrieved chunk from cache
                beaconCache.removeChunkedData(sessionNumber);
            }
        }

        return response;
    }

    private String appendMutableBeaconData(String immutableBasicBeaconData) {

        StringBuilder mutableBeaconDataBuilder;
        if (immutableBasicBeaconData != null && !immutableBasicBeaconData.isEmpty()) {
            mutableBeaconDataBuilder = new StringBuilder(immutableBasicBeaconData);
            mutableBeaconDataBuilder.append(BEACON_DATA_DELIMITER);
        } else {
            mutableBeaconDataBuilder = new StringBuilder();
        }

        // append timestamp data
        mutableBeaconDataBuilder.append(createTimestampData());

        // append multiplicity
        mutableBeaconDataBuilder.append(BEACON_DATA_DELIMITER)
                                .append(createMultiplicityData());

        return mutableBeaconDataBuilder.toString();
    }

    /**
     * Gets all events.
     *
     * <p>
     * This returns a shallow copy of events entries and is intended only
     * for testing purposes.
     * </p>
     */
    String[] getEvents() {
        return beaconCache.getEvents(sessionNumber);
    }

    /**
     * Gets all actions.
     *
     * <p>
     * This returns a shallow copy of all actions and is intended only
     * for testing purposes.
     * </p>
     */
    String[] getActions() {
        return beaconCache.getActions(sessionNumber);
    }

    /**
     * Add previously serialized action data to the beacon cache.
     *
     * @param timestamp The timestamp when the action data occurred.
     * @param actionBuilder Contains the serialized action data.
     */
    private void addActionData(long timestamp, StringBuilder actionBuilder) {

        if (configuration.isCapture()) {
            beaconCache.addActionData(sessionNumber, timestamp, actionBuilder.toString());
        }
    }

    /**
     * Add previously serialized event data to the beacon cache.
     *
     * @param timestamp The timestamp when the event data occurred.
     * @param eventBuilder Contains the serialized event data.
     */
    private void addEventData(long timestamp, StringBuilder eventBuilder) {

        if (configuration.isCapture()) {
            beaconCache.addEventData(sessionNumber, timestamp, eventBuilder.toString());
        }
    }

    /**
     * Clears all previously collected data for this Beacon.
     *
     * <p>
     * This only affects the so far serialized data, which gets removed from the cache.
     * </p>
     */
    public void clearData() {

        // remove all cached data for this Beacon from the cache
        beaconCache.deleteCacheEntry(sessionNumber);
    }

    /**
     * Serialization helper for event data.
     *
     * @param builder String builder storing the serialzed data.
     * @param eventType The event's type.
     * @param name Event name
     * @param parentAction The action on which this event was reported.
     * @return The timestamp associated with the event (timestamp since session start time).
     */
    private long buildEvent(StringBuilder builder, EventType eventType, String name, ActionImpl parentAction) {
        buildBasicEventData(builder, eventType, name);

        long eventTimestamp = timingProvider.provideTimestampInMilliseconds();

        addKeyValuePair(builder, BEACON_KEY_PARENT_ACTION_ID, parentAction.getID());
        addKeyValuePair(builder, BEACON_KEY_START_SEQUENCE_NUMBER, createSequenceNumber());
        addKeyValuePair(builder, BEACON_KEY_TIME_0, getTimeSinceSessionStartTime(eventTimestamp));

        return eventTimestamp;
    }

    /**
     * Serialization for building basic event data.
     *
     * @param builder String builder storing serialized data.
     * @param eventType The event's type.
     * @param name Event's name.
     */
    private void buildBasicEventData(StringBuilder builder, EventType eventType, String name) {
        addKeyValuePair(builder, BEACON_KEY_EVENT_TYPE, eventType.protocolValue());
        if (name != null) {
            addKeyValuePair(builder, BEACON_KEY_NAME, truncate(name));
        }
        addKeyValuePair(builder, BEACON_KEY_THREAD_ID, threadIDProvider.getThreadID());
    }

    /**
     * Serialization helper method for creating basic beacon protocol data.
     *
     * @return Serialized data.
     */
    private String createImmutableBasicBeaconData() {
        StringBuilder basicBeaconBuilder = new StringBuilder();

        // version and application information
        addKeyValuePair(basicBeaconBuilder, BEACON_KEY_PROTOCOL_VERSION, ProtocolConstants.PROTOCOL_VERSION);
        addKeyValuePair(basicBeaconBuilder, BEACON_KEY_OPENKIT_VERSION, ProtocolConstants.OPENKIT_VERSION);
        addKeyValuePair(basicBeaconBuilder, BEACON_KEY_APPLICATION_ID, configuration.getApplicationID());
        addKeyValuePair(basicBeaconBuilder, BEACON_KEY_APPLICATION_NAME, configuration.getApplicationName());
        addKeyValuePairIfNotNull(basicBeaconBuilder, BEACON_KEY_APPLICATION_VERSION, configuration.getApplicationVersion());
        addKeyValuePair(basicBeaconBuilder, BEACON_KEY_PLATFORM_TYPE, ProtocolConstants.PLATFORM_TYPE_OPENKIT);
        addKeyValuePair(basicBeaconBuilder, BEACON_KEY_AGENT_TECHNOLOGY_TYPE, ProtocolConstants.AGENT_TECHNOLOGY_TYPE);

        // device/visitor ID, session number and IP address
        addKeyValuePair(basicBeaconBuilder, BEACON_KEY_VISITOR_ID, getDeviceID());
        addKeyValuePair(basicBeaconBuilder, BEACON_KEY_SESSION_NUMBER, getSessionNumber());
        addKeyValuePair(basicBeaconBuilder, BEACON_KEY_CLIENT_IP_ADDRESS, clientIPAddress);

        // platform information
        addKeyValuePairIfNotNull(basicBeaconBuilder, BEACON_KEY_DEVICE_OS, configuration.getDevice()
                                                                                        .getOperatingSystem());
        addKeyValuePairIfNotNull(basicBeaconBuilder, BEACON_KEY_DEVICE_MANUFACTURER, configuration.getDevice()
                                                                                                  .getManufacturer());
        addKeyValuePairIfNotNull(basicBeaconBuilder, BEACON_KEY_DEVICE_MODEL, configuration.getDevice().getModelID());

        return basicBeaconBuilder.toString();
    }

    /**
     * Get a visitor ID for the current data collection level
     *
     * in case of level 2 (USER_BEHAVIOR) the value from the configuration is used
     * in case of level 1 (PERFORMANCE) or 0 (OFF) a random number in the positive Long range is used
     *
     * @return
     */
    public long getDeviceID() {
        BeaconConfiguration beaconConfig = beaconConfiguration.get();
        if (configuration != null && beaconConfig != null) {
            DataCollectionLevel dataCollectionLevel = beaconConfig.getDataCollectionLevel();
            if (dataCollectionLevel == DataCollectionLevel.USER_BEHAVIOR) {
                return configuration.getDeviceID();
            }
        }
        return random.nextLong() & 0x7fffffffffffffffL; // ensure a positive long
    }

    /**
     * Get a session ID for the current data collection level
     *
     * in case of level 2 ({@link DataCollectionLevel#USER_BEHAVIOR}) the value from the session id provider is used
     * in case of level 1 ({@link DataCollectionLevel#PERFORMANCE}) or 0 ({@link DataCollectionLevel#OFF}) a random positive int value is used
     *
     * @return
     */
    public int getSessionNumber() {
        DataCollectionLevel dataCollectionLevel = beaconConfiguration.get().getDataCollectionLevel();
        if (dataCollectionLevel == DataCollectionLevel.USER_BEHAVIOR) {
            return sessionNumber;
        }
        return 1;//the visitor/device id is already random, it is fine to use 1 here
    }

    /**
     * Serialization helper method for creating basic timestamp data.
     *
     * @return Serialized data.
     */
    private String createTimestampData() {
        StringBuilder timestampBuilder = new StringBuilder();

        // timestamp information
        addKeyValuePair(timestampBuilder, BEACON_KEY_SESSION_START_TIME, timingProvider.convertToClusterTime(sessionStartTime));
        addKeyValuePair(timestampBuilder, BEACON_KEY_TIMESYNC_TIME, timingProvider.convertToClusterTime(sessionStartTime));
        if (!timingProvider.isTimeSyncSupported()) {
            addKeyValuePair(timestampBuilder, BEACON_KEY_TRANSMISSION_TIME, timingProvider.provideTimestampInMilliseconds());
        }

        return timestampBuilder.toString();
    }

    /**
     * Serialization helper method for creating multiplicity data.
     *
     * @return Serialized data.
     */
    private String createMultiplicityData() {

        StringBuilder multiplicityBuilder = new StringBuilder();

        // timestamp information
        addKeyValuePair(multiplicityBuilder, BEACON_KEY_MULTIPLICITY, getMultiplicity());

        return multiplicityBuilder.toString();
    }

    /**
     * Serialization helper method for adding key/value pairs with string values
     *
     * @param builder The string builder storing serialized data.
     * @param key The key to add.
     * @param stringValue The value to add.
     */
    private void addKeyValuePair(StringBuilder builder, String key, String stringValue) {
        String encodedValue;
        try {
            encodedValue = URLEncoder.encode(stringValue, CHARSET);
        } catch (UnsupportedEncodingException e) {
            // if encoding fails, skip this key/value pair
            logger.error(getClass().getSimpleName() + "Skipped encoding of Key/Value: " + key + "/" + stringValue, e);
            return;
        }

        appendKey(builder, key);
        builder.append(encodedValue);
    }

    /**
     * Serialization helper method for adding key/value pairs with string values
     *
     * if the string value turns out to be null the key value pair is not added
     * to the string builder
     *
     * @param builder The string builder storing serialized data.
     * @param key The key to add.
     * @param stringValue The value to add.
     */
    private void addKeyValuePairIfNotNull(StringBuilder builder, String key, String stringValue) {
        if (stringValue != null) {
            addKeyValuePair(builder, key, stringValue);
        }
    }

    /**
     * Serialization helper method for adding key/value pairs with long values
     *
     * @param builder The string builder storing serialized data.
     * @param key The key to add.
     * @param longValue The value to add.
     */
    private void addKeyValuePair(StringBuilder builder, String key, long longValue) {
        appendKey(builder, key);
        builder.append(longValue);
    }

    /**
     * Serialization helper method for adding key/value pairs with int values
     *
     * @param builder The string builder storing serialized data.
     * @param key The key to add.
     * @param intValue The value to add.
     */
    private void addKeyValuePair(StringBuilder builder, String key, int intValue) {
        appendKey(builder, key);
        builder.append(intValue);
    }

    /**
     * Serialization helper method for adding key/value pairs with int values
     *
     * the key value pair is only added to the string builder when the int is not negative
     *
     * @param builder The string builder storing serialized data.
     * @param key The key to add.
     * @param intValue The value to add.
     */
    private void addKeyValuePairIfNotNegative(StringBuilder builder, String key, int intValue) {
        if (intValue >= 0) {
            addKeyValuePair(builder, key, intValue);
        }
    }


    /**
     * Serialization helper method for adding key/value pairs with double values
     *
     * @param builder The string builder storing serialized data.
     * @param key The key to add.
     * @param doubleValue The value to add.
     */
    private void addKeyValuePair(StringBuilder builder, String key, double doubleValue) {
        appendKey(builder, key);
        builder.append(doubleValue);
    }

    /**
     * Serialization helper method for appending a key.
     *
     * @param builder The string builder storing serialized data.
     * @param key The key to add.
     */
    private void appendKey(StringBuilder builder, String key) {
        if (!builder.toString().isEmpty()) {
            builder.append('&');
        }
        builder.append(key);
        builder.append('=');
    }

    /**
     * helper method for truncating name at max name size
     */
    private String truncate(String name) {
        name = name.trim();
        if (name.length() > MAX_NAME_LEN) {
            name = name.substring(0, MAX_NAME_LEN);
        }
        return name;
    }

    /**
     * Get a timestamp relative to the time this session (aka. beacon) was created.
     *
     * @param timestamp The absolute timestamp for which to get a relative one.
     * @return Relative timestamp.
     */
    private long getTimeSinceSessionStartTime(long timestamp) {
        return timestamp - sessionStartTime;
    }

    /**
     * Tests if the Beacon is empty.
     *
     * <p>
     * A beacon is considered to be empty, if it does not contain any action or event data.
     * </p>
     *
     * @return {@code true} if the beacon is empty, {@code false} otherwise.
     */
    public boolean isEmpty() {
        return beaconCache.isEmpty(sessionNumber);
    }

    /**
     * Sets the Beacon configuration.
     *
     * @param beaconConfiguration The new beacon configuration to set.
     */
    public void setBeaconConfiguration(BeaconConfiguration beaconConfiguration) {
        if (beaconConfiguration != null) {
            this.beaconConfiguration.set(beaconConfiguration);
        }
    }

    /**
     * Get the Beacon configuration.
     *
     * @return Beacon configuration.
     */
    public BeaconConfiguration getBeaconConfiguration() {
        return beaconConfiguration.get();
    }

    /**
     * Tests if capturing is allowed.
     *
     * <p>
     *     Note: Due to multithreading this behaviour could already change,
     *     when evaluating the result of this call.
     * </p>
     *
     * @return {@code true} if capturing is allowed, {@code false} otherwise.
     */
    boolean isCapturingDisabled() {
        return !beaconConfiguration.get().isCapturingAllowed();
    }

    /**
     * Get multiplicity from {@link BeaconConfiguration}.
     *
     * @return Multiplicity received from the server.
     */
    int getMultiplicity() {
        return beaconConfiguration.get().getMultiplicity();
    }
}<|MERGE_RESOLUTION|>--- conflicted
+++ resolved
@@ -178,10 +178,6 @@
         beaconConfiguration = new AtomicReference<BeaconConfiguration>(configuration.getBeaconConfiguration());
 
         immutableBasicBeaconData = createImmutableBasicBeaconData();
-<<<<<<< HEAD
-        beaconConfiguration = new AtomicReference<BeaconConfiguration>(configuration.getBeaconConfiguration());
-=======
->>>>>>> 3aa26364
     }
 
     /**
@@ -416,10 +412,6 @@
             return;
         }
 
-        if (beaconConfiguration.get().getDataCollectionLevel() != DataCollectionLevel.USER_BEHAVIOR) {
-            return;
-        }
-
         StringBuilder eventBuilder = new StringBuilder();
 
         long eventTimestamp = buildEvent(eventBuilder, EventType.NAMED_EVENT, eventName, parentAction);
@@ -492,8 +484,12 @@
         addKeyValuePair(eventBuilder, BEACON_KEY_PARENT_ACTION_ID, 0);                                  // no parent action
         addKeyValuePair(eventBuilder, BEACON_KEY_START_SEQUENCE_NUMBER, createSequenceNumber());
         addKeyValuePair(eventBuilder, BEACON_KEY_TIME_0, getTimeSinceSessionStartTime(timestamp));
-        addKeyValuePairIfNotNull(eventBuilder, BEACON_KEY_ERROR_REASON, reason);
-        addKeyValuePairIfNotNull(eventBuilder, BEACON_KEY_ERROR_STACKTRACE, stacktrace);
+        if (reason != null) {
+            addKeyValuePair(eventBuilder, BEACON_KEY_ERROR_REASON, reason);
+        }
+        if (stacktrace != null) {
+            addKeyValuePair(eventBuilder, BEACON_KEY_ERROR_STACKTRACE, stacktrace);
+        }
 
         addEventData(timestamp, eventBuilder);
     }
@@ -531,6 +527,13 @@
         addKeyValuePairIfNotNegative(eventBuilder, BEACON_KEY_WEBREQUEST_BYTES_RECEIVED, webRequestTracer.getBytesReceived());
         addKeyValuePairIfNotNegative(eventBuilder, BEACON_KEY_WEBREQUEST_RESPONSECODE, webRequestTracer.getResponseCode());
 
+        if (webRequestTracer.getBytesReceived() > -1) {
+            addKeyValuePair(eventBuilder, BEACON_KEY_WEBREQUEST_BYTES_RECEIVED, webRequestTracer.getBytesReceived());
+        }
+
+        if (webRequestTracer.getResponseCode() != -1) {
+            addKeyValuePair(eventBuilder, BEACON_KEY_WEBREQUEST_RESPONSECODE, webRequestTracer.getResponseCode());
+        }
 
         addEventData(webRequestTracer.getStartTime(), eventBuilder);
     }
@@ -978,6 +981,15 @@
     }
 
     /**
+     * Returns the session number.
+     *
+     * @return the sessionNumber
+     */
+    public int getSessionNumber() {
+        return sessionNumber;
+    }
+
+    /**
      * Sets the Beacon configuration.
      *
      * @param beaconConfiguration The new beacon configuration to set.
@@ -989,15 +1001,6 @@
     }
 
     /**
-     * Get the Beacon configuration.
-     *
-     * @return Beacon configuration.
-     */
-    public BeaconConfiguration getBeaconConfiguration() {
-        return beaconConfiguration.get();
-    }
-
-    /**
      * Tests if capturing is allowed.
      *
      * <p>
